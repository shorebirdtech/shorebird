--- conflicted
+++ resolved
@@ -125,11 +125,7 @@
 
       tearDown(() async {
         try {
-<<<<<<< HEAD
-          await client.execute(['FLUSHALL SYNC']);
-=======
           await client.execute(['FLUSHALL', 'SYNC']);
->>>>>>> dc98d975
         } on Exception {
           // ignore
         }
@@ -137,14 +133,6 @@
 
       group('when no keys match the pattern', () {
         test('returns an empty list', () async {
-<<<<<<< HEAD
-          try {
-            await client.delete(key: 'foo');
-          } on Exception {
-            // ignore
-          }
-=======
->>>>>>> dc98d975
           final keys = await client.keys(pattern: 'foo');
           expect(keys, isEmpty);
         });
@@ -153,25 +141,17 @@
       group('when keys match the pattern', () {
         setUp(() async {
           await client.set(key: 'foo', value: 'bar');
-<<<<<<< HEAD
-          await client.set(key: 'foofoo', value: 'barbar');
-=======
           await client.set(
             key: 'foofoo', // cspell:disable-line
             value: 'barbar', // cspell:disable-line
           );
->>>>>>> dc98d975
           await client.set(key: 'bar', value: 'baz');
         });
 
         test('returns the keys', () async {
           final keys = await client.keys(pattern: 'foo*');
-<<<<<<< HEAD
-          expect(keys, ['foo', 'foofoo']);
-=======
           expect(keys.length, equals(2));
           expect(keys, containsAll(['foo', 'foofoo'])); // cspell:disable-line
->>>>>>> dc98d975
         });
       });
     });
