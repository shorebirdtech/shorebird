// ignore_for_file: prefer_const_constructors
import 'dart:convert';
import 'dart:io';

import 'package:http/http.dart' as http;
import 'package:mocktail/mocktail.dart';
import 'package:path/path.dart' as path;
import 'package:shorebird_code_push_client/shorebird_code_push_client.dart';
import 'package:test/test.dart';

class _MockHttpClient extends Mock implements http.Client {}

class _FakeBaseRequest extends Fake implements http.BaseRequest {}

void main() {
  group('CodePushClient', () {
    const appId = 'app-id';
    const displayName = 'shorebird-example';
    const errorResponse = ErrorResponse(
      code: 'test_code',
      message: 'test message',
      details: 'test details',
    );

    late http.Client httpClient;
    late CodePushClient codePushClient;

    setUpAll(() {
      registerFallbackValue(_FakeBaseRequest());
      registerFallbackValue(Uri());
    });

    setUp(() {
      httpClient = _MockHttpClient();
      codePushClient = CodePushClient(httpClient: httpClient);
    });

    test('can be instantiated', () {
      expect(CodePushClient(), isNotNull);
    });

    group('CodePushException', () {
      test('toString is correct', () {
        const exceptionWithDetails = CodePushException(
          message: 'message',
          details: 'details',
        );
        const exceptionWithoutDetails = CodePushException(message: 'message');

        expect(exceptionWithDetails.toString(), 'message\ndetails');
        expect(exceptionWithoutDetails.toString(), 'message');
      });
    });

    group('getCurrentUser', () {
      const user = User(id: 123, email: 'tester@shorebird.dev');

      late Uri uri;
      setUp(() {
        uri = Uri.parse('${codePushClient.hostedUri}/api/v1/users/me');
      });

<<<<<<< HEAD
      test('throws UserNotFoundException if reponse is a 404', () async {
        when(() => httpClient.get(uri))
            .thenAnswer((_) async => http.Response('', HttpStatus.notFound));
        expect(
          codePushClient.getCurrentUser(),
          throwsA(isA<UserNotFoundException>()),
        );
=======
      test('returns null if reponse is a 404', () async {
        when(() => httpClient.get(uri))
            .thenAnswer((_) async => http.Response('', HttpStatus.notFound));
        expect(await codePushClient.getCurrentUser(), isNull);
>>>>>>> 69e8738e
      });

      test('throws exception if the http request fails', () {
        when(() => httpClient.get(uri))
            .thenAnswer((_) async => http.Response('', HttpStatus.badRequest));

        expect(
          codePushClient.getCurrentUser(),
          throwsA(
            isA<CodePushException>().having(
              (e) => e.message,
              'message',
              CodePushClient.unknownErrorMessage,
            ),
          ),
        );
      });

      test('returns a deserialize user if the request succeeds', () async {
        when(() => httpClient.get(uri)).thenAnswer(
          (_) async => http.Response(jsonEncode(user.toJson()), HttpStatus.ok),
        );

        final responseUser = await codePushClient.getCurrentUser();
        expect(responseUser, isNotNull);
        expect(responseUser!.id, user.id);
        expect(responseUser.email, user.email);
        expect(responseUser.hasActiveSubscription, user.hasActiveSubscription);
      });
    });

    group('createPatchArtifact', () {
      const patchId = 0;
      const arch = 'aarch64';
      const platform = 'android';
      const hash = 'test-hash';
      const size = 42;

      test('throws an exception if the http request fails (unknown)', () async {
        when(() => httpClient.send(any())).thenAnswer((_) async {
          return http.StreamedResponse(
            Stream.empty(),
            HttpStatus.failedDependency,
          );
        });

        final tempDir = Directory.systemTemp.createTempSync();
        final fixture = File(path.join(tempDir.path, 'release.txt'))
          ..createSync();

        expect(
          codePushClient.createPatchArtifact(
            artifactPath: fixture.path,
            patchId: patchId,
            arch: arch,
            platform: platform,
            hash: hash,
          ),
          throwsA(
            isA<CodePushException>().having(
              (e) => e.message,
              'message',
              CodePushClient.unknownErrorMessage,
            ),
          ),
        );
      });

      test('throws an exception if the http request fails', () async {
        when(() => httpClient.send(any())).thenAnswer((_) async {
          return http.StreamedResponse(
            Stream.value(utf8.encode(json.encode(errorResponse.toJson()))),
            HttpStatus.failedDependency,
          );
        });

        final tempDir = Directory.systemTemp.createTempSync();
        final fixture = File(path.join(tempDir.path, 'release.txt'))
          ..createSync();

        expect(
          codePushClient.createPatchArtifact(
            artifactPath: fixture.path,
            patchId: patchId,
            arch: arch,
            platform: platform,
            hash: hash,
          ),
          throwsA(
            isA<CodePushException>().having(
              (e) => e.message,
              'message',
              errorResponse.message,
            ),
          ),
        );
      });

      test('completes when request succeeds', () async {
        const artifactId = 0;
        const artifactUrl = 'https://example.com/artifact.zip';
        when(() => httpClient.send(any())).thenAnswer((_) async {
          return http.StreamedResponse(
            Stream.value(
              utf8.encode(
                json.encode(
                  PatchArtifact(
                    id: artifactId,
                    url: artifactUrl,
                    patchId: patchId,
                    arch: arch,
                    platform: platform,
                    hash: hash,
                    size: size,
                  ),
                ),
              ),
            ),
            HttpStatus.ok,
          );
        });

        final tempDir = Directory.systemTemp.createTempSync();
        final fixture = File(path.join(tempDir.path, 'release.txt'))
          ..createSync();

        await expectLater(
          codePushClient.createPatchArtifact(
            artifactPath: fixture.path,
            patchId: patchId,
            arch: arch,
            platform: platform,
            hash: hash,
          ),
          completion(
            equals(
              isA<PatchArtifact>()
                  .having((a) => a.id, 'id', artifactId)
                  .having((a) => a.patchId, 'patchId', patchId)
                  .having((a) => a.arch, 'arch', arch)
                  .having((a) => a.platform, 'platform', platform)
                  .having((a) => a.hash, 'hash', hash)
                  .having((a) => a.url, 'artifactUrl', artifactUrl),
            ),
          ),
        );

        final request = verify(() => httpClient.send(captureAny()))
            .captured
            .single as http.MultipartRequest;

        expect(
          request.url,
          codePushClient.hostedUri.replace(
            path: '/api/v1/patches/$patchId/artifacts',
          ),
        );
      });
    });

    group('createReleaseArtifact', () {
      const releaseId = 0;
      const arch = 'aarch64';
      const platform = 'android';
      const hash = 'test-hash';
      const size = 42;

      test('throws an exception if the http request fails (unknown)', () async {
        when(() => httpClient.send(any())).thenAnswer((_) async {
          return http.StreamedResponse(
            Stream.empty(),
            HttpStatus.failedDependency,
          );
        });

        final tempDir = Directory.systemTemp.createTempSync();
        final fixture = File(path.join(tempDir.path, 'release.txt'))
          ..createSync();

        expect(
          codePushClient.createReleaseArtifact(
            artifactPath: fixture.path,
            releaseId: releaseId,
            arch: arch,
            platform: platform,
            hash: hash,
          ),
          throwsA(
            isA<CodePushException>().having(
              (e) => e.message,
              'message',
              CodePushClient.unknownErrorMessage,
            ),
          ),
        );
      });

      test('throws an exception if the http request fails', () async {
        when(() => httpClient.send(any())).thenAnswer((_) async {
          return http.StreamedResponse(
            Stream.value(utf8.encode(json.encode(errorResponse.toJson()))),
            HttpStatus.failedDependency,
          );
        });

        final tempDir = Directory.systemTemp.createTempSync();
        final fixture = File(path.join(tempDir.path, 'release.txt'))
          ..createSync();

        expect(
          codePushClient.createReleaseArtifact(
            artifactPath: fixture.path,
            releaseId: releaseId,
            arch: arch,
            platform: platform,
            hash: hash,
          ),
          throwsA(
            isA<CodePushException>().having(
              (e) => e.message,
              'message',
              errorResponse.message,
            ),
          ),
        );
      });

      test('completes when request succeeds', () async {
        const artifactId = 0;
        const artifactUrl = 'https://example.com/artifact.zip';
        when(() => httpClient.send(any())).thenAnswer((_) async {
          return http.StreamedResponse(
            Stream.value(
              utf8.encode(
                json.encode(
                  ReleaseArtifact(
                    id: artifactId,
                    url: artifactUrl,
                    releaseId: releaseId,
                    arch: arch,
                    platform: platform,
                    hash: hash,
                    size: size,
                  ),
                ),
              ),
            ),
            HttpStatus.ok,
          );
        });

        final tempDir = Directory.systemTemp.createTempSync();
        final fixture = File(path.join(tempDir.path, 'release.txt'))
          ..createSync();

        await expectLater(
          codePushClient.createReleaseArtifact(
            artifactPath: fixture.path,
            releaseId: releaseId,
            arch: arch,
            platform: platform,
            hash: hash,
          ),
          completion(
            equals(
              isA<ReleaseArtifact>()
                  .having((a) => a.id, 'id', artifactId)
                  .having((a) => a.releaseId, 'releaseId', releaseId)
                  .having((a) => a.arch, 'arch', arch)
                  .having((a) => a.platform, 'platform', platform)
                  .having((a) => a.hash, 'hash', hash)
                  .having((a) => a.url, 'artifactUrl', artifactUrl),
            ),
          ),
        );

        final request = verify(() => httpClient.send(captureAny()))
            .captured
            .single as http.MultipartRequest;

        expect(
          request.url,
          codePushClient.hostedUri.replace(
            path: '/api/v1/releases/$releaseId/artifacts',
          ),
        );
      });
    });

    group('createApp', () {
      test('throws an exception if the http request fails (unknown)', () async {
        when(
          () => httpClient.post(
            any(),
            headers: any(named: 'headers'),
            body: any(named: 'body'),
          ),
        ).thenAnswer((_) async => http.Response('', HttpStatus.badRequest));

        expect(
          codePushClient.createApp(displayName: displayName),
          throwsA(
            isA<CodePushException>().having(
              (e) => e.message,
              'message',
              CodePushClient.unknownErrorMessage,
            ),
          ),
        );
      });

      test('throws an exception if the http request fails', () async {
        when(
          () => httpClient.post(
            any(),
            headers: any(named: 'headers'),
            body: any(named: 'body'),
          ),
        ).thenAnswer(
          (_) async => http.Response(
            json.encode(errorResponse.toJson()),
            HttpStatus.failedDependency,
          ),
        );

        expect(
          codePushClient.createApp(displayName: displayName),
          throwsA(
            isA<CodePushException>().having(
              (e) => e.message,
              'message',
              errorResponse.message,
            ),
          ),
        );
      });

      test('completes when request succeeds', () async {
        when(
          () => httpClient.post(
            any(),
            headers: any(named: 'headers'),
            body: any(named: 'body'),
          ),
        ).thenAnswer(
          (_) async => http.Response(
            json.encode(App(id: appId, displayName: displayName)),
            HttpStatus.ok,
          ),
        );

        await expectLater(
          codePushClient.createApp(displayName: displayName),
          completion(
            equals(
              isA<App>()
                  .having((a) => a.id, 'id', appId)
                  .having((a) => a.displayName, 'displayName', displayName),
            ),
          ),
        );

        final uri = verify(
          () => httpClient.post(
            captureAny(),
            headers: any(named: 'headers'),
            body: any(named: 'body'),
          ),
        ).captured.single as Uri;

        expect(
          uri,
          codePushClient.hostedUri.replace(path: '/api/v1/apps'),
        );
      });
    });

    group('createChannel', () {
      const channel = 'stable';
      test('throws an exception if the http request fails (unknown)', () async {
        when(
          () => httpClient.post(
            any(),
            headers: any(named: 'headers'),
            body: any(named: 'body'),
          ),
        ).thenAnswer((_) async => http.Response('', HttpStatus.badRequest));

        expect(
          codePushClient.createChannel(appId: appId, channel: channel),
          throwsA(
            isA<CodePushException>().having(
              (e) => e.message,
              'message',
              CodePushClient.unknownErrorMessage,
            ),
          ),
        );
      });

      test('throws an exception if the http request fails', () async {
        when(
          () => httpClient.post(
            any(),
            headers: any(named: 'headers'),
            body: any(named: 'body'),
          ),
        ).thenAnswer(
          (_) async => http.Response(
            json.encode(errorResponse.toJson()),
            HttpStatus.failedDependency,
          ),
        );

        expect(
          codePushClient.createChannel(appId: appId, channel: channel),
          throwsA(
            isA<CodePushException>().having(
              (e) => e.message,
              'message',
              errorResponse.message,
            ),
          ),
        );
      });

      test('completes when request succeeds', () async {
        const channelId = 0;
        when(
          () => httpClient.post(
            any(),
            headers: any(named: 'headers'),
            body: any(named: 'body'),
          ),
        ).thenAnswer(
          (_) async => http.Response(
            json.encode(Channel(id: channelId, appId: appId, name: channel)),
            HttpStatus.ok,
          ),
        );

        await expectLater(
          codePushClient.createChannel(appId: appId, channel: channel),
          completion(
            equals(
              isA<Channel>()
                  .having((c) => c.id, 'id', channelId)
                  .having((c) => c.appId, 'appId', appId)
                  .having((c) => c.name, 'name', channel),
            ),
          ),
        );

        final uri = verify(
          () => httpClient.post(
            captureAny(),
            headers: any(named: 'headers'),
            body: any(named: 'body'),
          ),
        ).captured.single as Uri;

        expect(
          uri,
          codePushClient.hostedUri.replace(path: '/api/v1/channels'),
        );
      });
    });

    group('createPatch', () {
      const releaseId = 0;
      test('throws an exception if the http request fails (unknown)', () async {
        when(
          () => httpClient.post(
            any(),
            headers: any(named: 'headers'),
            body: any(named: 'body'),
          ),
        ).thenAnswer((_) async => http.Response('', HttpStatus.badRequest));

        expect(
          codePushClient.createPatch(releaseId: releaseId),
          throwsA(
            isA<CodePushException>().having(
              (e) => e.message,
              'message',
              CodePushClient.unknownErrorMessage,
            ),
          ),
        );
      });

      test('throws an exception if the http request fails', () async {
        when(
          () => httpClient.post(
            any(),
            headers: any(named: 'headers'),
            body: any(named: 'body'),
          ),
        ).thenAnswer(
          (_) async => http.Response(
            json.encode(errorResponse.toJson()),
            HttpStatus.failedDependency,
          ),
        );

        expect(
          codePushClient.createPatch(releaseId: releaseId),
          throwsA(
            isA<CodePushException>().having(
              (e) => e.message,
              'message',
              errorResponse.message,
            ),
          ),
        );
      });

      test('completes when request succeeds', () async {
        const patchId = 0;
        const patchNumber = 1;
        when(
          () => httpClient.post(
            any(),
            headers: any(named: 'headers'),
            body: any(named: 'body'),
          ),
        ).thenAnswer(
          (_) async => http.Response(
            json.encode(Patch(id: patchId, number: patchNumber)),
            HttpStatus.ok,
          ),
        );

        await expectLater(
          codePushClient.createPatch(releaseId: releaseId),
          completion(
            equals(
              isA<Patch>()
                  .having((c) => c.id, 'id', patchId)
                  .having((c) => c.number, 'number', patchNumber),
            ),
          ),
        );

        final uri = verify(
          () => httpClient.post(
            captureAny(),
            headers: any(named: 'headers'),
            body: any(named: 'body'),
          ),
        ).captured.single as Uri;

        expect(
          uri,
          codePushClient.hostedUri.replace(path: '/api/v1/patches'),
        );
      });
    });

    group('createPaymentLink', () {
      test('throws an exception if the http request fails', () {
        when(
          () => httpClient.post(
            any(),
            headers: any(named: 'headers'),
          ),
        ).thenAnswer((_) async => http.Response('', HttpStatus.badRequest));

        expect(
          codePushClient.createPaymentLink(),
          throwsA(
            isA<CodePushException>().having(
              (e) => e.message,
              'message',
              CodePushClient.unknownErrorMessage,
            ),
          ),
        );
      });

      test('returns a payment link if the http request succeeds', () {
        final link = Uri.parse('http://test.com');

        when(
          () => httpClient.post(
            any(),
            headers: any(named: 'headers'),
          ),
        ).thenAnswer(
          (_) async => http.Response(
            jsonEncode(CreatePaymentLinkResponse(paymentLink: link).toJson()),
            HttpStatus.ok,
          ),
        );

        expect(
          codePushClient.createPaymentLink(),
          completion(link),
        );
      });
    });

    group('createRelease', () {
      const version = '1.0.0';
      test('throws an exception if the http request fails (unknown)', () async {
        when(
          () => httpClient.post(
            any(),
            headers: any(named: 'headers'),
            body: any(named: 'body'),
          ),
        ).thenAnswer((_) async => http.Response('', HttpStatus.badRequest));

        expect(
          codePushClient.createRelease(
            appId: appId,
            version: version,
            displayName: displayName,
          ),
          throwsA(
            isA<CodePushException>().having(
              (e) => e.message,
              'message',
              CodePushClient.unknownErrorMessage,
            ),
          ),
        );
      });

      test('throws an exception if the http request fails', () async {
        when(
          () => httpClient.post(
            any(),
            headers: any(named: 'headers'),
            body: any(named: 'body'),
          ),
        ).thenAnswer(
          (_) async => http.Response(
            json.encode(errorResponse.toJson()),
            HttpStatus.failedDependency,
          ),
        );

        expect(
          codePushClient.createRelease(
            appId: appId,
            version: version,
            displayName: displayName,
          ),
          throwsA(
            isA<CodePushException>().having(
              (e) => e.message,
              'message',
              errorResponse.message,
            ),
          ),
        );
      });

      test('completes when request succeeds', () async {
        const releaseId = 0;
        when(
          () => httpClient.post(
            any(),
            headers: any(named: 'headers'),
            body: any(named: 'body'),
          ),
        ).thenAnswer(
          (_) async => http.Response(
            json.encode(
              Release(
                id: releaseId,
                appId: appId,
                version: version,
                displayName: displayName,
              ),
            ),
            HttpStatus.ok,
          ),
        );

        await expectLater(
          codePushClient.createRelease(
            appId: appId,
            version: version,
            displayName: displayName,
          ),
          completion(
            equals(
              isA<Release>()
                  .having((r) => r.id, 'id', releaseId)
                  .having((r) => r.appId, 'appId', appId)
                  .having((r) => r.version, 'version', version)
                  .having((r) => r.displayName, 'displayName', displayName),
            ),
          ),
        );

        final uri = verify(
          () => httpClient.post(
            captureAny(),
            headers: any(named: 'headers'),
            body: any(named: 'body'),
          ),
        ).captured.single as Uri;

        expect(
          uri,
          codePushClient.hostedUri.replace(path: '/api/v1/releases'),
        );
      });
    });

    group('createUser', () {
      const userName = 'Jane Doe';
      final user = User(
        id: 1,
        email: 'tester@shorebird.dev',
        displayName: userName,
      );

      test('throws an exception if the http request fails', () {
        when(
          () => httpClient.post(
            any(),
            headers: any(named: 'headers'),
            body: any(named: 'body'),
          ),
        ).thenAnswer(
          (_) async => http.Response('', HttpStatus.failedDependency),
        );

        expect(
          codePushClient.createUser(name: userName),
          throwsA(
            isA<CodePushException>().having(
              (e) => e.message,
              'message',
              CodePushClient.unknownErrorMessage,
            ),
          ),
        );
      });

      test('returns a User when the http request succeeds', () async {
        when(
          () => httpClient.post(
            any(),
            headers: any(named: 'headers'),
            body: any(named: 'body'),
          ),
        ).thenAnswer(
          (_) async => http.Response(
            jsonEncode(user.toJson()),
            HttpStatus.created,
          ),
        );

        final result = await codePushClient.createUser(name: userName);

        expect(result.toJson(), user.toJson());
      });
    });

    group('deleteApp', () {
      test('throws an exception if the http request fails (unknown)', () async {
        when(
          () => httpClient.delete(any(), headers: any(named: 'headers')),
        ).thenAnswer(
          (_) async => http.Response('', HttpStatus.failedDependency),
        );

        expect(
          codePushClient.deleteApp(appId: appId),
          throwsA(
            isA<CodePushException>().having(
              (e) => e.message,
              'message',
              CodePushClient.unknownErrorMessage,
            ),
          ),
        );
      });

      test('throws an exception if the http request fails', () async {
        when(
          () => httpClient.delete(any(), headers: any(named: 'headers')),
        ).thenAnswer(
          (_) async => http.Response(
            json.encode(errorResponse.toJson()),
            HttpStatus.failedDependency,
          ),
        );

        expect(
          codePushClient.deleteApp(appId: appId),
          throwsA(
            isA<CodePushException>().having(
              (e) => e.message,
              'message',
              errorResponse.message,
            ),
          ),
        );
      });

      test('completes when request succeeds', () async {
        when(
          () => httpClient.delete(
            any(),
            headers: any(named: 'headers'),
          ),
        ).thenAnswer((_) async => http.Response('', HttpStatus.noContent));

        await codePushClient.deleteApp(appId: appId);

        final uri = verify(
          () => httpClient.delete(
            captureAny(),
            headers: any(named: 'headers'),
          ),
        ).captured.single as Uri;

        expect(
          uri,
          codePushClient.hostedUri.replace(
            path: '/api/v1/apps/$appId',
          ),
        );
      });
    });

    group('getApps', () {
      test('throws an exception if the http request fails (unknown)', () async {
        when(
          () => httpClient.get(
            any(),
            headers: any(named: 'headers'),
          ),
        ).thenAnswer(
          (_) async => http.Response(
            '',
            HttpStatus.failedDependency,
          ),
        );

        expect(
          codePushClient.getApps(),
          throwsA(
            isA<CodePushException>().having(
              (e) => e.message,
              'message',
              CodePushClient.unknownErrorMessage,
            ),
          ),
        );
      });

      test('throws an exception if the http request fails', () async {
        when(
          () => httpClient.get(
            any(),
            headers: any(named: 'headers'),
          ),
        ).thenAnswer(
          (_) async => http.Response(
            json.encode(errorResponse.toJson()),
            HttpStatus.failedDependency,
          ),
        );

        expect(
          codePushClient.getApps(),
          throwsA(
            isA<CodePushException>().having(
              (e) => e.message,
              'message',
              errorResponse.message,
            ),
          ),
        );
      });

      test('completes when request succeeds (empty)', () async {
        when(
          () => httpClient.get(
            any(),
            headers: any(named: 'headers'),
          ),
        ).thenAnswer(
          (_) async => http.Response(json.encode([]), HttpStatus.ok),
        );

        final apps = await codePushClient.getApps();
        expect(apps, isEmpty);
      });

      test('completes when request succeeds (populated)', () async {
        final expected = [
          AppMetadata(appId: '1', displayName: 'Shorebird Example'),
          AppMetadata(appId: '2', displayName: 'Shorebird Clock'),
        ];

        when(
          () => httpClient.get(
            any(),
            headers: any(named: 'headers'),
          ),
        ).thenAnswer(
          (_) async => http.Response(json.encode(expected), HttpStatus.ok),
        );

        final actual = await codePushClient.getApps();
        expect(json.encode(actual), equals(json.encode(expected)));
      });
    });

    group('getChannels', () {
      const appId = 'test-app-id';
      test('throws an exception if the http request fails (unknown)', () async {
        when(
          () => httpClient.get(
            any(),
            headers: any(named: 'headers'),
          ),
        ).thenAnswer(
          (_) async => http.Response(
            '',
            HttpStatus.failedDependency,
          ),
        );

        expect(
          codePushClient.getChannels(appId: appId),
          throwsA(
            isA<CodePushException>().having(
              (e) => e.message,
              'message',
              CodePushClient.unknownErrorMessage,
            ),
          ),
        );
      });

      test('throws an exception if the http request fails', () async {
        when(
          () => httpClient.get(
            any(),
            headers: any(named: 'headers'),
          ),
        ).thenAnswer(
          (_) async => http.Response(
            json.encode(errorResponse.toJson()),
            HttpStatus.failedDependency,
          ),
        );

        expect(
          codePushClient.getChannels(appId: appId),
          throwsA(
            isA<CodePushException>().having(
              (e) => e.message,
              'message',
              errorResponse.message,
            ),
          ),
        );
      });

      test('completes when request succeeds (empty)', () async {
        when(
          () => httpClient.get(
            any(),
            headers: any(named: 'headers'),
          ),
        ).thenAnswer(
          (_) async => http.Response(json.encode([]), HttpStatus.ok),
        );

        final apps = await codePushClient.getChannels(appId: appId);
        expect(apps, isEmpty);
      });

      test('completes when request succeeds (populated)', () async {
        final expected = [
          Channel(id: 0, appId: '1', name: 'stable'),
          Channel(id: 1, appId: '2', name: 'development'),
        ];

        when(
          () => httpClient.get(
            any(),
            headers: any(named: 'headers'),
          ),
        ).thenAnswer(
          (_) async => http.Response(json.encode(expected), HttpStatus.ok),
        );

        final actual = await codePushClient.getChannels(appId: appId);
        expect(json.encode(actual), equals(json.encode(expected)));
      });
    });

    group('getReleases', () {
      const appId = 'test-app-id';
      test('throws an exception if the http request fails (unknown)', () async {
        when(
          () => httpClient.get(
            any(),
            headers: any(named: 'headers'),
          ),
        ).thenAnswer(
          (_) async => http.Response(
            '',
            HttpStatus.failedDependency,
          ),
        );

        expect(
          codePushClient.getReleases(appId: appId),
          throwsA(
            isA<CodePushException>().having(
              (e) => e.message,
              'message',
              CodePushClient.unknownErrorMessage,
            ),
          ),
        );
      });

      test('throws an exception if the http request fails', () async {
        when(
          () => httpClient.get(
            any(),
            headers: any(named: 'headers'),
          ),
        ).thenAnswer(
          (_) async => http.Response(
            json.encode(errorResponse.toJson()),
            HttpStatus.failedDependency,
          ),
        );

        expect(
          codePushClient.getReleases(appId: appId),
          throwsA(
            isA<CodePushException>().having(
              (e) => e.message,
              'message',
              errorResponse.message,
            ),
          ),
        );
      });

      test('completes when request succeeds (empty)', () async {
        when(
          () => httpClient.get(
            any(),
            headers: any(named: 'headers'),
          ),
        ).thenAnswer(
          (_) async => http.Response(json.encode([]), HttpStatus.ok),
        );

        final apps = await codePushClient.getReleases(appId: appId);
        expect(apps, isEmpty);
      });

      test('completes when request succeeds (populated)', () async {
        final expected = [
          Release(id: 0, appId: '1', version: '1.0.0', displayName: 'v1.0.0'),
          Release(id: 1, appId: '2', version: '1.0.1', displayName: 'v1.0.1'),
        ];

        when(
          () => httpClient.get(
            any(),
            headers: any(named: 'headers'),
          ),
        ).thenAnswer(
          (_) async => http.Response(json.encode(expected), HttpStatus.ok),
        );

        final actual = await codePushClient.getReleases(appId: appId);
        expect(json.encode(actual), equals(json.encode(expected)));
      });
    });

    group('getReleaseArtifact', () {
      const releaseId = 0;
      const arch = 'aarch64';
      const platform = 'android';

      test('throws an exception if the http request fails (unknown)', () async {
        when(
          () => httpClient.get(
            any(),
            headers: any(named: 'headers'),
          ),
        ).thenAnswer(
          (_) async => http.Response(
            '',
            HttpStatus.failedDependency,
          ),
        );

        expect(
          codePushClient.getReleaseArtifact(
            releaseId: releaseId,
            arch: arch,
            platform: platform,
          ),
          throwsA(
            isA<CodePushException>().having(
              (e) => e.message,
              'message',
              CodePushClient.unknownErrorMessage,
            ),
          ),
        );
      });

      test('throws an exception if the http request fails', () async {
        when(
          () => httpClient.get(
            any(),
            headers: any(named: 'headers'),
          ),
        ).thenAnswer(
          (_) async => http.Response(
            json.encode(errorResponse.toJson()),
            HttpStatus.failedDependency,
          ),
        );

        expect(
          codePushClient.getReleaseArtifact(
            releaseId: releaseId,
            arch: arch,
            platform: platform,
          ),
          throwsA(
            isA<CodePushException>().having(
              (e) => e.message,
              'message',
              errorResponse.message,
            ),
          ),
        );
      });

      test('completes when request succeeds', () async {
        final expected = ReleaseArtifact(
          id: 0,
          releaseId: releaseId,
          arch: arch,
          platform: platform,
          url: 'https://example.com',
          hash: '#',
          size: 42,
        );

        when(
          () => httpClient.get(
            any(),
            headers: any(named: 'headers'),
          ),
        ).thenAnswer(
          (_) async => http.Response(json.encode(expected), HttpStatus.ok),
        );

        final actual = await codePushClient.getReleaseArtifact(
          releaseId: releaseId,
          arch: arch,
          platform: platform,
        );
        expect(json.encode(actual), equals(json.encode(expected)));
      });
    });

    group('promotePatch', () {
      const patchId = 0;
      const channelId = 0;
      test('throws an exception if the http request fails (unknown)', () async {
        when(
          () => httpClient.post(
            any(),
            headers: any(named: 'headers'),
            body: any(named: 'body'),
          ),
        ).thenAnswer((_) async => http.Response('', HttpStatus.badRequest));

        expect(
          codePushClient.promotePatch(patchId: patchId, channelId: channelId),
          throwsA(
            isA<CodePushException>().having(
              (e) => e.message,
              'message',
              CodePushClient.unknownErrorMessage,
            ),
          ),
        );
      });

      test('throws an exception if the http request fails', () async {
        when(
          () => httpClient.post(
            any(),
            headers: any(named: 'headers'),
            body: any(named: 'body'),
          ),
        ).thenAnswer(
          (_) async => http.Response(
            json.encode(errorResponse.toJson()),
            HttpStatus.failedDependency,
          ),
        );

        expect(
          codePushClient.promotePatch(patchId: patchId, channelId: channelId),
          throwsA(
            isA<CodePushException>().having(
              (e) => e.message,
              'message',
              errorResponse.message,
            ),
          ),
        );
      });

      test('completes when request succeeds', () async {
        when(
          () => httpClient.post(
            any(),
            headers: any(named: 'headers'),
            body: any(named: 'body'),
          ),
        ).thenAnswer(
          (_) async => http.Response('', HttpStatus.created),
        );

        await expectLater(
          codePushClient.promotePatch(patchId: patchId, channelId: channelId),
          completes,
        );

        final uri = verify(
          () => httpClient.post(
            captureAny(),
            headers: any(named: 'headers'),
            body: any(named: 'body'),
          ),
        ).captured.single as Uri;

        expect(
          uri,
          codePushClient.hostedUri.replace(path: '/api/v1/patches/promote'),
        );
      });
    });

    group('cancelSubscription', () {
      late Uri uri;

      setUp(() {
        uri = Uri.parse('${codePushClient.hostedUri}/api/v1/subscriptions');
      });

      test('throws an exception if the http request fails', () {
        when(() => httpClient.delete(uri))
            .thenAnswer((_) async => http.Response('', HttpStatus.badRequest));

        expect(
          codePushClient.cancelSubscription(),
          throwsA(
            isA<CodePushException>().having(
              (e) => e.message,
              'message',
              CodePushClient.unknownErrorMessage,
            ),
          ),
        );
      });

      test('completes when request succeeds', () async {
        const timestamp = 1681455600;

        when(() => httpClient.delete(uri)).thenAnswer(
          (_) async => http.Response(
            jsonEncode({'expiration_date': 1681455600}),
            HttpStatus.ok,
          ),
        );

        final response = await codePushClient.cancelSubscription();

        expect(response.millisecondsSinceEpoch, timestamp * 1000);
        verify(() => httpClient.delete(uri)).called(1);
      });
    });

    group('close', () {
      test('closes the underlying client', () {
        codePushClient.close();
        verify(() => httpClient.close()).called(1);
      });
    });
  });
}<|MERGE_RESOLUTION|>--- conflicted
+++ resolved
@@ -60,20 +60,10 @@
         uri = Uri.parse('${codePushClient.hostedUri}/api/v1/users/me');
       });
 
-<<<<<<< HEAD
-      test('throws UserNotFoundException if reponse is a 404', () async {
-        when(() => httpClient.get(uri))
-            .thenAnswer((_) async => http.Response('', HttpStatus.notFound));
-        expect(
-          codePushClient.getCurrentUser(),
-          throwsA(isA<UserNotFoundException>()),
-        );
-=======
       test('returns null if reponse is a 404', () async {
         when(() => httpClient.get(uri))
             .thenAnswer((_) async => http.Response('', HttpStatus.notFound));
         expect(await codePushClient.getCurrentUser(), isNull);
->>>>>>> 69e8738e
       });
 
       test('throws exception if the http request fails', () {
@@ -633,49 +623,6 @@
       });
     });
 
-    group('createPaymentLink', () {
-      test('throws an exception if the http request fails', () {
-        when(
-          () => httpClient.post(
-            any(),
-            headers: any(named: 'headers'),
-          ),
-        ).thenAnswer((_) async => http.Response('', HttpStatus.badRequest));
-
-        expect(
-          codePushClient.createPaymentLink(),
-          throwsA(
-            isA<CodePushException>().having(
-              (e) => e.message,
-              'message',
-              CodePushClient.unknownErrorMessage,
-            ),
-          ),
-        );
-      });
-
-      test('returns a payment link if the http request succeeds', () {
-        final link = Uri.parse('http://test.com');
-
-        when(
-          () => httpClient.post(
-            any(),
-            headers: any(named: 'headers'),
-          ),
-        ).thenAnswer(
-          (_) async => http.Response(
-            jsonEncode(CreatePaymentLinkResponse(paymentLink: link).toJson()),
-            HttpStatus.ok,
-          ),
-        );
-
-        expect(
-          codePushClient.createPaymentLink(),
-          completion(link),
-        );
-      });
-    });
-
     group('createRelease', () {
       const version = '1.0.0';
       test('throws an exception if the http request fails (unknown)', () async {
