import 'dart:convert';
import 'dart:io';

import 'package:http/http.dart' as http;
import 'package:shorebird_code_push_protocol/shorebird_code_push_protocol.dart';

/// {@template code_push_exception}
/// Base class for all CodePush exceptions.
/// {@endtemplate}
class CodePushException implements Exception {
  /// {@macro code_push_exception}
  const CodePushException({required this.message, this.details});

  /// The message associated with the exception.
  final String message;

  /// The details associated with the exception.
  final String? details;

  @override
  String toString() => '$message${details != null ? '\n$details' : ''}';
}

/// {@template user_not_found_exception}o
/// Thrown when an attempt to fetch a User object results in a 404.
/// {@endtemplate}
class UserNotFoundException implements Exception {
  /// {@macro user_not_found_exception}
  UserNotFoundException();
}

/// {@template code_push_client}
/// Dart client for the Shorebird CodePush API.
/// {@endtemplate}
class CodePushClient {
  /// {@macro code_push_client}
  CodePushClient({
    http.Client? httpClient,
    Uri? hostedUri,
  })  : _httpClient = httpClient ?? http.Client(),
        hostedUri = hostedUri ?? Uri.https('api.shorebird.dev');

  /// The default error message to use when an unknown error occurs.
  static const unknownErrorMessage = 'An unknown error occurred.';

  final http.Client _httpClient;

  /// The hosted uri for the Shorebird CodePush API.
  final Uri hostedUri;

  /// Fetches the currently logged-in user.
  Future<User?> getCurrentUser() async {
    final uri = Uri.parse('$hostedUri/api/v1/users/me');
    final response = await _httpClient.get(uri);

    if (response.statusCode == HttpStatus.notFound) {
<<<<<<< HEAD
      throw UserNotFoundException();
=======
      return null;
>>>>>>> 69e8738e
    } else if (response.statusCode != HttpStatus.ok) {
      throw _parseErrorResponse(response.body);
    }

    final json = jsonDecode(response.body) as Map<String, dynamic>;
    return User.fromJson(json);
  }

  /// Create a new artifact for a specific [patchId].
  Future<PatchArtifact> createPatchArtifact({
    required String artifactPath,
    required int patchId,
    required String arch,
    required String platform,
    required String hash,
  }) async {
    final request = http.MultipartRequest(
      'POST',
      Uri.parse('$hostedUri/api/v1/patches/$patchId/artifacts'),
    );
    final file = await http.MultipartFile.fromPath('file', artifactPath);
    request.files.add(file);
    request.fields.addAll({
      'arch': arch,
      'platform': platform,
      'hash': hash,
      'size': '${file.length}',
    });
    final response = await _httpClient.send(request);
    final body = await response.stream.bytesToString();

    if (response.statusCode != HttpStatus.ok) throw _parseErrorResponse(body);

    return PatchArtifact.fromJson(json.decode(body) as Map<String, dynamic>);
  }

  /// Create a new artifact for a specific [releaseId].
  Future<ReleaseArtifact> createReleaseArtifact({
    required String artifactPath,
    required int releaseId,
    required String arch,
    required String platform,
    required String hash,
  }) async {
    final request = http.MultipartRequest(
      'POST',
      Uri.parse('$hostedUri/api/v1/releases/$releaseId/artifacts'),
    );
    final file = await http.MultipartFile.fromPath('file', artifactPath);
    request.files.add(file);
    request.fields.addAll({
      'arch': arch,
      'platform': platform,
      'hash': hash,
      'size': '${file.length}',
    });
    final response = await _httpClient.send(request);
    final body = await response.stream.bytesToString();

    if (response.statusCode != HttpStatus.ok) throw _parseErrorResponse(body);

    return ReleaseArtifact.fromJson(json.decode(body) as Map<String, dynamic>);
  }

  /// Create a new app with the provided [displayName].
  /// Returns the newly created app.
  Future<App> createApp({required String displayName}) async {
    final response = await _httpClient.post(
      Uri.parse('$hostedUri/api/v1/apps'),
      body: json.encode({'display_name': displayName}),
    );

    if (response.statusCode != HttpStatus.ok) {
      throw _parseErrorResponse(response.body);
    }
    final body = json.decode(response.body) as Map<String, dynamic>;
    return App.fromJson(body);
  }

  /// Create a new channel for the app with the provided [appId].
  Future<Channel> createChannel({
    required String appId,
    required String channel,
  }) async {
    final response = await _httpClient.post(
      Uri.parse('$hostedUri/api/v1/channels'),
      body: json.encode({'app_id': appId, 'channel': channel}),
    );

    if (response.statusCode != HttpStatus.ok) {
      throw _parseErrorResponse(response.body);
    }
    final body = json.decode(response.body) as Map<String, dynamic>;
    return Channel.fromJson(body);
  }

  /// Create a new patch for the given [releaseId].
  Future<Patch> createPatch({required int releaseId}) async {
    final response = await _httpClient.post(
      Uri.parse('$hostedUri/api/v1/patches'),
      body: json.encode({'release_id': releaseId}),
    );

    if (response.statusCode != HttpStatus.ok) {
      throw _parseErrorResponse(response.body);
    }

    final body = json.decode(response.body) as Map<String, dynamic>;
    return Patch.fromJson(body);
  }

  /// Generates a Stripe payment link for the current user.
  Future<Uri> createPaymentLink() async {
    final response = await _httpClient.post(
      Uri.parse('$hostedUri/api/v1/subscriptions/payment_link'),
    );

    if (response.statusCode != HttpStatus.ok) {
      throw _parseErrorResponse(response.body);
    }

    return CreatePaymentLinkResponse.fromJson(
      json.decode(response.body) as Json,
    ).paymentLink;
  }

  /// Create a new release for the app with the provided [appId].
  Future<Release> createRelease({
    required String appId,
    required String version,
    String? displayName,
  }) async {
    final response = await _httpClient.post(
      Uri.parse('$hostedUri/api/v1/releases'),
      body: json.encode({
        'app_id': appId,
        'version': version,
        if (displayName != null) 'display_name': displayName,
      }),
    );

    if (response.statusCode != HttpStatus.ok) {
      throw _parseErrorResponse(response.body);
    }
    final body = json.decode(response.body) as Map<String, dynamic>;
    return Release.fromJson(body);
  }

  /// Create a new Shorebird user with the provided [name].
  ///
  /// The email associated with the user's JWT will be used as the user's email.
  Future<User> createUser({
    required String name,
  }) async {
    final response = await _httpClient.post(
      Uri.parse('$hostedUri/api/v1/users'),
      body: jsonEncode(CreateUserRequest(name: name).toJson()),
    );

    if (response.statusCode != HttpStatus.created) {
      throw _parseErrorResponse(response.body);
    }

    final body = json.decode(response.body) as Json;
    return User.fromJson(body);
  }

  /// Delete the app with the provided [appId].
  Future<void> deleteApp({required String appId}) async {
    final response = await _httpClient.delete(
      Uri.parse('$hostedUri/api/v1/apps/$appId'),
    );

    if (response.statusCode != HttpStatus.noContent) {
      throw _parseErrorResponse(response.body);
    }
  }

  /// List all apps for the current account.
  Future<List<AppMetadata>> getApps() async {
    final response = await _httpClient.get(Uri.parse('$hostedUri/api/v1/apps'));

    if (response.statusCode != HttpStatus.ok) {
      throw _parseErrorResponse(response.body);
    }

    final apps = json.decode(response.body) as List;
    return apps
        .map((app) => AppMetadata.fromJson(app as Map<String, dynamic>))
        .toList();
  }

  /// List all channels for the provided [appId].
  Future<List<Channel>> getChannels({required String appId}) async {
    final response = await _httpClient.get(
      Uri.parse('$hostedUri/api/v1/channels').replace(
        queryParameters: {'appId': appId},
      ),
    );

    if (response.statusCode != HttpStatus.ok) {
      throw _parseErrorResponse(response.body);
    }

    final channels = json.decode(response.body) as List;
    return channels
        .map((channel) => Channel.fromJson(channel as Map<String, dynamic>))
        .toList();
  }

  /// List all release for the provided [appId].
  Future<List<Release>> getReleases({required String appId}) async {
    final response = await _httpClient.get(
      Uri.parse('$hostedUri/api/v1/releases').replace(
        queryParameters: {'appId': appId},
      ),
    );

    if (response.statusCode != HttpStatus.ok) {
      throw _parseErrorResponse(response.body);
    }

    final releases = json.decode(response.body) as List;
    return releases
        .map((release) => Release.fromJson(release as Map<String, dynamic>))
        .toList();
  }

  /// Get a release artifact for a specific [releaseId], [arch], and [platform].
  Future<ReleaseArtifact> getReleaseArtifact({
    required int releaseId,
    required String arch,
    required String platform,
  }) async {
    final response = await _httpClient.get(
      Uri.parse('$hostedUri/api/v1/releases/$releaseId/artifacts').replace(
        queryParameters: {
          'arch': arch,
          'platform': platform,
        },
      ),
    );

    if (response.statusCode != HttpStatus.ok) {
      throw _parseErrorResponse(response.body);
    }

    final body = json.decode(response.body) as Map<String, dynamic>;
    return ReleaseArtifact.fromJson(body);
  }

  /// Promote the [patchId] to the [channelId].
  Future<void> promotePatch({
    required int patchId,
    required int channelId,
  }) async {
    final response = await _httpClient.post(
      Uri.parse('$hostedUri/api/v1/patches/promote'),
      body: json.encode({'patch_id': patchId, 'channel_id': channelId}),
    );

    if (response.statusCode != HttpStatus.created) {
      throw _parseErrorResponse(response.body);
    }
  }

  /// Cancels the current user's subscription.
  Future<DateTime> cancelSubscription() async {
    final response = await _httpClient.delete(
      Uri.parse('$hostedUri/api/v1/subscriptions'),
    );

    if (response.statusCode != HttpStatus.ok) {
      throw _parseErrorResponse(response.body);
    }

    final json = jsonDecode(response.body) as Map<String, dynamic>;
    final timestamp = json['expiration_date'] as int;
    return DateTime.fromMillisecondsSinceEpoch(timestamp * 1000);
  }

  /// Closes the client.
  void close() => _httpClient.close();

  CodePushException _parseErrorResponse(String response) {
    final ErrorResponse error;
    try {
      final body = json.decode(response) as Map<String, dynamic>;
      error = ErrorResponse.fromJson(body);
    } catch (_) {
      throw const CodePushException(message: unknownErrorMessage);
    }
    return CodePushException(message: error.message, details: error.details);
  }
}<|MERGE_RESOLUTION|>--- conflicted
+++ resolved
@@ -19,14 +19,6 @@
 
   @override
   String toString() => '$message${details != null ? '\n$details' : ''}';
-}
-
-/// {@template user_not_found_exception}o
-/// Thrown when an attempt to fetch a User object results in a 404.
-/// {@endtemplate}
-class UserNotFoundException implements Exception {
-  /// {@macro user_not_found_exception}
-  UserNotFoundException();
 }
 
 /// {@template code_push_client}
@@ -54,11 +46,7 @@
     final response = await _httpClient.get(uri);
 
     if (response.statusCode == HttpStatus.notFound) {
-<<<<<<< HEAD
-      throw UserNotFoundException();
-=======
       return null;
->>>>>>> 69e8738e
     } else if (response.statusCode != HttpStatus.ok) {
       throw _parseErrorResponse(response.body);
     }
@@ -170,21 +158,6 @@
     return Patch.fromJson(body);
   }
 
-  /// Generates a Stripe payment link for the current user.
-  Future<Uri> createPaymentLink() async {
-    final response = await _httpClient.post(
-      Uri.parse('$hostedUri/api/v1/subscriptions/payment_link'),
-    );
-
-    if (response.statusCode != HttpStatus.ok) {
-      throw _parseErrorResponse(response.body);
-    }
-
-    return CreatePaymentLinkResponse.fromJson(
-      json.decode(response.body) as Json,
-    ).paymentLink;
-  }
-
   /// Create a new release for the app with the provided [appId].
   Future<Release> createRelease({
     required String appId,
