import 'dart:io';

import 'package:scoped/scoped.dart';
import 'package:shorebird_cli/src/auth/auth.dart';
import 'package:shorebird_cli/src/command_runner.dart';
import 'package:shorebird_cli/src/logger.dart';
import 'package:shorebird_cli/src/platform.dart';

Future<void> main(List<String> args) async {
  await _flushThenExit(
    await runScoped(
      () async => ShorebirdCliCommandRunner().run(args),
<<<<<<< HEAD
      values: {authRef, loggerRef},
=======
      values: {loggerRef, platformRef},
>>>>>>> a11c9be5
    ),
  );
}

/// Flushes the stdout and stderr streams, then exits the program with the given
/// status code.
///
/// This returns a Future that will never complete, since the program will have
/// exited already. This is useful to prevent Future chains from proceeding
/// after you've decided to exit.
Future<void> _flushThenExit(int status) {
  return Future.wait<void>([stdout.close(), stderr.close()])
      .then<void>((_) => exit(status));
}<|MERGE_RESOLUTION|>--- conflicted
+++ resolved
@@ -10,11 +10,11 @@
   await _flushThenExit(
     await runScoped(
       () async => ShorebirdCliCommandRunner().run(args),
-<<<<<<< HEAD
-      values: {authRef, loggerRef},
-=======
-      values: {loggerRef, platformRef},
->>>>>>> a11c9be5
+      values: {
+        authRef,
+        loggerRef,
+        platformRef,
+      },
     ),
   );
 }
