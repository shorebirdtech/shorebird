--- conflicted
+++ resolved
@@ -1,10 +1,7 @@
 import 'package:mason_logger/mason_logger.dart';
 import 'package:mocktail/mocktail.dart';
 import 'package:path/path.dart' as p;
-<<<<<<< HEAD
-=======
 import 'package:scoped/scoped.dart';
->>>>>>> 84de4626
 import 'package:shorebird_cli/src/code_push_client_wrapper.dart';
 import 'package:shorebird_cli/src/logger.dart';
 import 'package:shorebird_cli/src/shorebird_build_mixin.dart';
@@ -446,10 +443,12 @@
           ).thenThrow(error);
 
           await expectLater(
-            () async => codePushClientWrapper.createRelease(
-              appId: appId,
-              version: releaseVersion,
-              flutterRevision: flutterRevision,
+            () async => runWithOverrides(
+              () async => codePushClientWrapper.createRelease(
+                appId: appId,
+                version: releaseVersion,
+                flutterRevision: flutterRevision,
+              ),
             ),
             exitsWithCode(ExitCode.software),
           );
@@ -465,10 +464,12 @@
             ),
           ).thenAnswer((_) async => release);
 
-          final result = await codePushClientWrapper.createRelease(
-            appId: appId,
-            version: releaseVersion,
-            flutterRevision: flutterRevision,
+          final result = await runWithOverrides(
+            () async => codePushClientWrapper.createRelease(
+              appId: appId,
+              version: releaseVersion,
+              flutterRevision: flutterRevision,
+            ),
           );
 
           expect(result, release);
@@ -648,13 +649,6 @@
 
           await IOOverrides.runZoned(
             () async => expectLater(
-<<<<<<< HEAD
-              () async => codePushClientWrapper.createAndroidReleaseArtifacts(
-                releaseId: releaseId,
-                platform: platform,
-                aabPath: p.join(tempDir.path, aabPath),
-                architectures: ShorebirdBuildMixin.allAndroidArchitectures,
-=======
               () async => runWithOverrides(
                 () async => codePushClientWrapper.createAndroidReleaseArtifacts(
                   releaseId: releaseId,
@@ -662,7 +656,6 @@
                   aabPath: p.join(tempDir.path, aabPath),
                   architectures: ShorebirdBuildMixin.allAndroidArchitectures,
                 ),
->>>>>>> 84de4626
               ),
               exitsWithCode(ExitCode.software),
             ),
@@ -687,13 +680,6 @@
 
           await IOOverrides.runZoned(
             () async => expectLater(
-<<<<<<< HEAD
-              () async => codePushClientWrapper.createAndroidReleaseArtifacts(
-                releaseId: releaseId,
-                platform: platform,
-                aabPath: p.join(tempDir.path, aabPath),
-                architectures: ShorebirdBuildMixin.allAndroidArchitectures,
-=======
               () async => runWithOverrides(
                 () async => codePushClientWrapper.createAndroidReleaseArtifacts(
                   releaseId: releaseId,
@@ -701,7 +687,6 @@
                   aabPath: p.join(tempDir.path, aabPath),
                   architectures: ShorebirdBuildMixin.allAndroidArchitectures,
                 ),
->>>>>>> 84de4626
               ),
               exitsWithCode(ExitCode.software),
             ),
@@ -725,16 +710,6 @@
           ).thenThrow(const CodePushConflictException(message: error));
           final tempDir = setUpTempDir();
 
-<<<<<<< HEAD
-          await IOOverrides.runZoned(
-            () async => codePushClientWrapper.createAndroidReleaseArtifacts(
-              releaseId: releaseId,
-              platform: platform,
-              aabPath: p.join(tempDir.path, aabPath),
-              architectures: ShorebirdBuildMixin.allAndroidArchitectures,
-            ),
-            getCurrentDirectory: () => tempDir,
-=======
           await runWithOverrides(
             () async => IOOverrides.runZoned(
               () async => codePushClientWrapper.createAndroidReleaseArtifacts(
@@ -745,7 +720,6 @@
               ),
               getCurrentDirectory: () => tempDir,
             ),
->>>>>>> 84de4626
           );
 
           // 1 for each arch, 1 for the aab
@@ -770,16 +744,6 @@
           ).thenThrow(const CodePushConflictException(message: error));
           final tempDir = setUpTempDir();
 
-<<<<<<< HEAD
-          await IOOverrides.runZoned(
-            () async => codePushClientWrapper.createAndroidReleaseArtifacts(
-              releaseId: releaseId,
-              platform: platform,
-              aabPath: p.join(tempDir.path, aabPath),
-              architectures: ShorebirdBuildMixin.allAndroidArchitectures,
-            ),
-            getCurrentDirectory: () => tempDir,
-=======
           await runWithOverrides(
             () async => IOOverrides.runZoned(
               () async => codePushClientWrapper.createAndroidReleaseArtifacts(
@@ -790,7 +754,6 @@
               ),
               getCurrentDirectory: () => tempDir,
             ),
->>>>>>> 84de4626
           );
 
           verify(
@@ -813,16 +776,6 @@
           ).thenAnswer((_) async => {});
           final tempDir = setUpTempDir();
 
-<<<<<<< HEAD
-          await IOOverrides.runZoned(
-            () async => codePushClientWrapper.createAndroidReleaseArtifacts(
-              releaseId: releaseId,
-              platform: platform,
-              aabPath: p.join(tempDir.path, aabPath),
-              architectures: ShorebirdBuildMixin.allAndroidArchitectures,
-            ),
-            getCurrentDirectory: () => tempDir,
-=======
           await runWithOverrides(
             () async => IOOverrides.runZoned(
               () async => codePushClientWrapper.createAndroidReleaseArtifacts(
@@ -833,7 +786,6 @@
               ),
               getCurrentDirectory: () => tempDir,
             ),
->>>>>>> 84de4626
           );
 
           verify(() => progress.complete()).called(1);
@@ -853,17 +805,6 @@
           ).thenAnswer((_) async => {});
           final tempDir = setUpTempDir(flavor: flavorName);
 
-<<<<<<< HEAD
-          await IOOverrides.runZoned(
-            () async => codePushClientWrapper.createAndroidReleaseArtifacts(
-              releaseId: releaseId,
-              platform: platform,
-              aabPath: p.join(tempDir.path, aabPath),
-              architectures: ShorebirdBuildMixin.allAndroidArchitectures,
-              flavor: flavorName,
-            ),
-            getCurrentDirectory: () => tempDir,
-=======
           await runWithOverrides(
             () async => IOOverrides.runZoned(
               () async => codePushClientWrapper.createAndroidReleaseArtifacts(
@@ -875,7 +816,6 @@
               ),
               getCurrentDirectory: () => tempDir,
             ),
->>>>>>> 84de4626
           );
 
           verify(
