import 'dart:convert';
import 'dart:io';

import 'package:http/http.dart' as http;
import 'package:mason_logger/mason_logger.dart';
import 'package:mocktail/mocktail.dart';
import 'package:path/path.dart' as p;
import 'package:platform/platform.dart';
import 'package:scoped_deps/scoped_deps.dart';
import 'package:shorebird_cli/src/auth/auth.dart';
import 'package:shorebird_cli/src/code_push_client_wrapper.dart';
import 'package:shorebird_cli/src/deployment_track.dart';
import 'package:shorebird_cli/src/executables/executables.dart';
import 'package:shorebird_cli/src/logging/logging.dart';
import 'package:shorebird_cli/src/platform.dart';
import 'package:shorebird_cli/src/platform/platform.dart';
import 'package:shorebird_cli/src/shorebird_env.dart';
import 'package:shorebird_cli/src/shorebird_flutter.dart';
import 'package:shorebird_cli/src/shorebird_web_console.dart';
import 'package:shorebird_cli/src/version.dart';
import 'package:shorebird_code_push_client/shorebird_code_push_client.dart';
import 'package:test/test.dart';

import 'fakes.dart';
import 'matchers.dart';
import 'mocks.dart';

void main() {
  group('scoped', () {
    late Auth auth;
    late http.Client httpClient;
    late ShorebirdLogger logger;
    late Platform platform;
    late Progress progress;
    late ShorebirdEnv shorebirdEnv;
    late ShorebirdFlutter shorebirdFlutter;

    setUpAll(() {
      registerFallbackValue(FakeBaseRequest());
    });

    setUp(() {
      auth = MockAuth();
      httpClient = MockHttpClient();
      logger = MockShorebirdLogger();
      platform = MockPlatform();
      progress = MockProgress();
      shorebirdEnv = MockShorebirdEnv();
      shorebirdFlutter = MockShorebirdFlutter();

      when(() => auth.client).thenReturn(httpClient);
      when(() => shorebirdEnv.hostedUri).thenReturn(
        Uri.parse('http://example.com'),
      );
      when(() => logger.progress(any())).thenReturn(progress);

      when(
        () => shorebirdFlutter.getVersionForRevision(
          flutterRevision: any(named: 'flutterRevision'),
        ),
      ).thenAnswer((_) async => '3.22.0');
    });

    test('creates correct instance from environment', () async {
      when(() => httpClient.send(any())).thenAnswer(
        (_) async => http.StreamedResponse(
          Stream.value(
            utf8.encode(
              json.encode(const GetAppsResponse(apps: []).toJson()),
            ),
          ),
          HttpStatus.ok,
        ),
      );
      final instance = runScoped(
        () => codePushClientWrapper,
        values: {
          codePushClientWrapperRef,
          authRef.overrideWith(() => auth),
          platformRef.overrideWith(() => platform),
          shorebirdEnvRef.overrideWith(() => shorebirdEnv),
          shorebirdFlutterRef.overrideWith(() => shorebirdFlutter),
        },
      );

      expect(
        instance.codePushClient.hostedUri,
        Uri.parse('http://example.com'),
      );
      verify(() => auth.client).called(1);

      await runScoped(
        instance.getApps,
        values: {loggerRef.overrideWith(() => logger)},
      );

      final request = verify(() => httpClient.send(captureAny())).captured.first
          as http.BaseRequest;

      expect(
        request.headers['x-cli-version'],
        equals(packageVersion),
      );
    });
  });

  group(CodePushClientWrapper, () {
    const appId = 'test-app-id';
    final app = AppMetadata(
      appId: appId,
      displayName: 'Test App',
      createdAt: DateTime(2023),
      updatedAt: DateTime(2023),
    );
    const track = DeploymentTrack.stable;
    final channel = Channel(id: 0, appId: appId, name: track.channel);
    const patchId = 1;
    const patchNumber = 2;
    const patch = Patch(id: patchId, number: patchNumber);
    const releasePlatform = ReleasePlatform.ios;
    const releaseId = 123;
    const arch = Arch.arm64;
    const flutterRevision = '123';
    const flutterVersion = '3.22.0';
    const displayName = 'TestApp';
    const releaseVersion = '1.0.0';
    final release = Release(
      id: 1,
      appId: appId,
      version: releaseVersion,
      flutterRevision: flutterRevision,
      flutterVersion: flutterVersion,
      displayName: displayName,
      platformStatuses: {},
      createdAt: DateTime(2023),
      updatedAt: DateTime(2023),
    );
    final patchArtifactBundle = PatchArtifactBundle(
      arch: arch.arch,
      path: 'path',
      hash: '',
      size: 4,
    );
    final patchArtifactBundles = {arch: patchArtifactBundle};
    const archs = [Arch.arm64];
    const releaseArtifact = ReleaseArtifact(
      id: 1,
      releaseId: releaseId,
      arch: 'aarch64',
      platform: releasePlatform,
      hash: 'asdf',
      size: 4,
      url: 'url',
      podfileLockHash: 'podfile-lock-hash',
      canSideload: true,
    );

    late CodePushClient codePushClient;
    late Ditto ditto;
    late ShorebirdLogger logger;
    late ShorebirdFlutter shorebirdFlutter;
    late Progress progress;
    late CodePushClientWrapper codePushClientWrapper;
    late Platform platform;
    late Directory projectRoot;

    R runWithOverrides<R>(R Function() body) {
      return runScoped(
        body,
        values: {
          dittoRef.overrideWith(() => ditto),
          loggerRef.overrideWith(() => logger),
          platformRef.overrideWith(() => platform),
          shorebirdFlutterRef.overrideWith(() => shorebirdFlutter),
        },
      );
    }

    setUpAll(() {
      registerFallbackValue(ReleasePlatform.android);
      registerFallbackValue(ReleaseStatus.draft);
    });

    setUp(() {
      codePushClient = MockCodePushClient();
      ditto = MockDitto();
      logger = MockShorebirdLogger();
      platform = MockPlatform();
      progress = MockProgress();
      projectRoot = Directory.systemTemp.createTempSync();

      codePushClientWrapper = runWithOverrides(
        () => CodePushClientWrapper(codePushClient: codePushClient),
      );

      shorebirdFlutter = MockShorebirdFlutter();

      when(
        () => ditto.archive(
          source: any(named: 'source'),
          destination: any(named: 'destination'),
        ),
      ).thenAnswer((_) async {});
      when(() => logger.progress(any())).thenReturn(progress);
      when(() => platform.script).thenReturn(
        Uri.file(
          p.join(
            Directory.systemTemp.createTempSync().path,
            'bin',
            'cache',
            'shorebird.snapshot',
          ),
        ),
      );

      when(
        () => shorebirdFlutter.getVersionForRevision(
          flutterRevision: flutterRevision,
        ),
      ).thenAnswer((_) async => flutterVersion);
    });

    group('app', () {
      const organizationId = 123;

      group('createApp', () {
        test('prompts for displayName when not provided', () async {
          const appName = 'test app';
          const app = App(id: appId, displayName: 'Test App');
          when(() => logger.prompt(any())).thenReturn(appName);
          when(
            () => codePushClient.createApp(
              displayName: appName,
              organizationId: any(named: 'organizationId'),
            ),
          ).thenAnswer(
            (_) async => app,
          );

          await runWithOverrides(
            () => codePushClientWrapper.createApp(
              organizationId: organizationId,
            ),
          );

          verify(() => logger.prompt(any())).called(1);
          verify(
            () => codePushClient.createApp(
              displayName: appName,
              organizationId: organizationId,
            ),
          ).called(1);
        });

        test('does not prompt for displayName when not provided', () async {
          const appName = 'test app';
          const app = App(id: appId, displayName: 'Test App');
          when(
            () => codePushClient.createApp(
              displayName: appName,
              organizationId: any(named: 'organizationId'),
            ),
          ).thenAnswer(
            (_) async => app,
          );

          await runWithOverrides(
            () => codePushClientWrapper.createApp(
              appName: appName,
              organizationId: organizationId,
            ),
          );

          verifyNever(() => logger.prompt(any()));
          verify(
            () => codePushClient.createApp(
              displayName: appName,
              organizationId: organizationId,
            ),
          ).called(1);
        });
      });

      group('getOrganizationMemberships', () {
        test('exits with code 70 when getting organization memberships fails',
            () async {
          const error = 'something went wrong';
          when(() => codePushClient.getOrganizationMemberships())
              .thenThrow(error);

          await expectLater(
            () async => runWithOverrides(
              codePushClientWrapper.getOrganizationMemberships,
            ),
            exitsWithCode(ExitCode.software),
          );
          verify(() => progress.fail(error)).called(1);
        });

        test('returns organization memberships on success', () async {
          final expectedMemberships = [
            OrganizationMembership(
              organization: Organization.forTest(),
              role: OrganizationRole.admin,
            ),
            OrganizationMembership(
              organization: Organization.forTest(),
              role: OrganizationRole.member,
            ),
          ];
          when(() => codePushClient.getOrganizationMemberships())
              .thenAnswer((_) async => expectedMemberships);

          final memberships = await runWithOverrides(
            codePushClientWrapper.getOrganizationMemberships,
          );

          expect(memberships, equals(expectedMemberships));
          verify(() => progress.complete()).called(1);
        });
      });

      group('getApps', () {
        test('exits with code 70 when getting apps fails', () async {
          const error = 'something went wrong';
          when(() => codePushClient.getApps()).thenThrow(error);

          await expectLater(
            () => runWithOverrides(codePushClientWrapper.getApps),
            exitsWithCode(ExitCode.software),
          );
          verify(() => progress.fail(error)).called(1);
        });

        test(
          '''prints upgrade message when client throws CodePushUpgradeRequiredException''',
          () async {
            when(codePushClient.getApps).thenThrow(
              const CodePushUpgradeRequiredException(
                message: 'upgrade required',
              ),
            );
            await expectLater(
              () async => runWithOverrides(
                () => codePushClientWrapper.getApps(),
              ),
              exitsWithCode(ExitCode.software),
            );
            verify(() => progress.fail()).called(1);
            verify(
              () => logger.err('Your version of shorebird is out of date.'),
            ).called(1);
            verify(
              () => logger.info(
                '''Run ${lightCyan.wrap('shorebird upgrade')} to get the latest version.''',
              ),
            ).called(1);
          },
        );

        test('returns apps on success', () async {
          when(() => codePushClient.getApps()).thenAnswer((_) async => [app]);

          final apps = await runWithOverrides(
            () => codePushClientWrapper.getApps(),
          );

          expect(apps, equals([app]));
          verify(() => progress.complete()).called(1);
        });
      });

      group('getApp', () {
        test('exits with code 70 when getting app fails', () async {
          const error = 'something went wrong';
          when(() => codePushClient.getApps()).thenThrow(error);

          await expectLater(
            () async => runWithOverrides(
              () => codePushClientWrapper.getApp(appId: appId),
            ),
            exitsWithCode(ExitCode.software),
          );
          verify(() => progress.fail(error)).called(1);
        });

        test('exits with code 70 when app does not exist', () async {
          when(() => codePushClient.getApps()).thenAnswer((_) async => []);

          await expectLater(
            () async => runWithOverrides(
              () => codePushClientWrapper.getApp(appId: appId),
            ),
            exitsWithCode(ExitCode.software),
          );

          verify(() => progress.complete()).called(1);
          verify(
            () => logger.err(
              any(that: contains('Could not find app with id: "$appId"')),
            ),
          ).called(1);
        });

        test('returns app when app exists', () async {
          when(() => codePushClient.getApps()).thenAnswer((_) async => [app]);

          final result = await runWithOverrides(
            () => codePushClientWrapper.getApp(appId: appId),
          );

          expect(result, app);
          verify(() => progress.complete()).called(1);
        });
      });

      group('maybeGetApp', () {
        test('exits with code 70 when fetching apps fails', () async {
          const error = 'something went wrong';
          when(() => codePushClient.getApps()).thenThrow(error);

          await expectLater(
            () async => runWithOverrides(
              () => codePushClientWrapper.maybeGetApp(appId: appId),
            ),
            exitsWithCode(ExitCode.software),
          );
          verify(() => progress.fail(error)).called(1);
        });

        test('succeeds if app does not exist', () async {
          when(() => codePushClient.getApps()).thenAnswer((_) async => []);

          final result = await runWithOverrides(
            () => codePushClientWrapper.maybeGetApp(appId: appId),
          );

          expect(result, isNull);
          verify(() => progress.complete()).called(1);
          verifyNever(() => logger.err(any()));
        });

        test('returns app when app exists', () async {
          when(() => codePushClient.getApps()).thenAnswer((_) async => [app]);

          final result = await runWithOverrides(
            () => codePushClientWrapper.maybeGetApp(appId: appId),
          );

          expect(result, app);
          verify(() => progress.complete()).called(1);
        });
      });
    });

    group('channel', () {
      group('maybeGetChannel', () {
        test('exits with code 70 when fetching channels fails', () async {
          const error = 'something went wrong';
          when(
            () => codePushClient.getChannels(appId: any(named: 'appId')),
          ).thenThrow(error);

          await expectLater(
            () async => runWithOverrides(
              () => codePushClientWrapper.maybeGetChannel(
                appId: appId,
                name: track.channel,
              ),
            ),
            exitsWithCode(ExitCode.software),
          );
          verify(() => progress.fail(error)).called(1);
        });

        test('returns null when channel does not exist', () async {
          when(
            () => codePushClient.getChannels(appId: any(named: 'appId')),
          ).thenAnswer((_) async => []);

          final result = await runWithOverrides(
            () => codePushClientWrapper.maybeGetChannel(
              appId: appId,
              name: track.channel,
            ),
          );

          expect(result, isNull);
          verify(() => progress.complete()).called(1);
        });

        test('returns channel when channel exists', () async {
          when(
            () => codePushClient.getChannels(appId: any(named: 'appId')),
          ).thenAnswer((_) async => [channel]);

          final result = await runWithOverrides(
            () => codePushClientWrapper.maybeGetChannel(
              appId: appId,
              name: track.channel,
            ),
          );

          expect(result, channel);
          verify(() => progress.complete()).called(1);
        });
      });

      group('createChannel', () {
        test('exits with code 70 when creating channel fails', () async {
          const error = 'something went wrong';
          when(
            () => codePushClient.createChannel(
              appId: any(named: 'appId'),
              channel: any(named: 'channel'),
            ),
          ).thenThrow(error);

          await expectLater(
            () async => runWithOverrides(
              () => codePushClientWrapper.createChannel(
                appId: appId,
                name: track.channel,
              ),
            ),
            exitsWithCode(ExitCode.software),
          );
          verify(() => progress.fail(error)).called(1);
        });

        test('returns channel when channel is successfully created', () async {
          when(
            () => codePushClient.createChannel(
              appId: appId,
              channel: track.channel,
            ),
          ).thenAnswer((_) async => channel);

          final result = await runWithOverrides(
            () => codePushClientWrapper.createChannel(
              appId: appId,
              name: track.channel,
            ),
          );

          expect(result, channel);
          verify(() => progress.complete()).called(1);
        });
      });
    });

    group('release', () {
      group('ensureReleaseIsIsNotActive', () {
        test(
          '''exits with code 70 if release is in an active state for the given platform''',
          () {
            expect(
              () => runWithOverrides(
                () => codePushClientWrapper.ensureReleaseIsNotActive(
                  release: Release(
                    id: releaseId,
                    appId: appId,
                    version: releaseVersion,
                    flutterRevision: flutterRevision,
                    flutterVersion: flutterVersion,
                    displayName: displayName,
                    platformStatuses: {
                      releasePlatform: ReleaseStatus.active,
                    },
                    createdAt: DateTime(2023),
                    updatedAt: DateTime(2023),
                  ),
                  platform: releasePlatform,
                ),
              ),
              exitsWithCode(ExitCode.software),
            );
            final uri = ShorebirdWebConsole.appReleaseUri(
              appId,
              releaseId,
            );

            verify(
              () => logger.err(
                '''
It looks like you have an existing ios release for version ${lightCyan.wrap(release.version)}.
Please bump your version number and try again.

You can manage this release in the ${link(uri: uri, message: 'Shorebird Console')}''',
              ),
            ).called(1);
          },
        );

        test(
          '''completes without error if release has no status for the given platform''',
          () async {
            await expectLater(
              runWithOverrides(
                () async => codePushClientWrapper.ensureReleaseIsNotActive(
                  release: Release(
                    id: releaseId,
                    appId: appId,
                    version: releaseVersion,
                    flutterRevision: flutterRevision,
                    flutterVersion: flutterVersion,
                    displayName: displayName,
                    platformStatuses: {},
                    createdAt: DateTime(2023),
                    updatedAt: DateTime(2023),
                  ),
                  platform: releasePlatform,
                ),
              ),
              completes,
            );
          },
        );

        test(
          '''completes without error if release has draft status for the given platform''',
          () async {
            await expectLater(
              runWithOverrides(
                () async => codePushClientWrapper.ensureReleaseIsNotActive(
                  release: Release(
                    id: releaseId,
                    appId: appId,
                    version: releaseVersion,
                    flutterRevision: flutterRevision,
                    flutterVersion: flutterVersion,
                    displayName: displayName,
                    platformStatuses: {releasePlatform: ReleaseStatus.draft},
                    createdAt: DateTime(2023),
                    updatedAt: DateTime(2023),
                  ),
                  platform: releasePlatform,
                ),
              ),
              completes,
            );
          },
        );
      });

      group('getReleases', () {
        test('exits with code 70 when fetching release fails', () async {
          const error = 'something went wrong';
          when(
            () => codePushClient.getReleases(appId: any(named: 'appId')),
          ).thenThrow(error);

          await expectLater(
            () async => runWithOverrides(
              () => codePushClientWrapper.getReleases(appId: appId),
            ),
            exitsWithCode(ExitCode.software),
          );
          verify(() => progress.fail(error)).called(1);
        });

        test('returns releases on success', () async {
          when(
            () => codePushClient.getReleases(appId: any(named: 'appId')),
          ).thenAnswer((_) async => [release]);

          final releases = await runWithOverrides(
            () => codePushClientWrapper.getReleases(appId: appId),
          );

          expect(releases, equals([release]));

          verify(() => progress.complete()).called(1);
        });

        test('forwards sideloadableOnly value to codePushClient', () async {
          when(
            () => codePushClient.getReleases(
              appId: any(named: 'appId'),
              sideloadableOnly: any(named: 'sideloadableOnly'),
            ),
          ).thenAnswer((_) async => []);

          await runWithOverrides(
            () => codePushClientWrapper.getReleases(
              appId: appId,
              sideloadableOnly: true,
            ),
          );

          verify(
            () => codePushClient.getReleases(
              appId: appId,
              sideloadableOnly: true,
            ),
          );
        });
      });

      group('getRelease', () {
        test('exits with code 70 when fetching release fails', () async {
          const error = 'something went wrong';
          when(
            () => codePushClient.getReleases(appId: any(named: 'appId')),
          ).thenThrow(error);

          await expectLater(
            () async => runWithOverrides(
              () => codePushClientWrapper.getRelease(
                appId: appId,
                releaseVersion: releaseVersion,
              ),
            ),
            exitsWithCode(ExitCode.software),
          );
          verify(() => progress.fail(error)).called(1);
        });

        test('exits with code 70 when release does not exist', () async {
          when(() => codePushClient.getReleases(appId: any(named: 'appId')))
              .thenAnswer((_) async => []);

          await expectLater(
            () async => runWithOverrides(
              () => codePushClientWrapper.getRelease(
                appId: appId,
                releaseVersion: releaseVersion,
              ),
            ),
            exitsWithCode(ExitCode.software),
          );

          verify(() => progress.complete()).called(1);
          verify(
            () => logger.err(
              any(that: contains('Release not found: "$releaseVersion"')),
            ),
          ).called(1);
        });

        test('returns release when release exists', () async {
          when(
            () => codePushClient.getReleases(appId: any(named: 'appId')),
          ).thenAnswer((_) async => [release]);

          final result = await runWithOverrides(
            () => codePushClientWrapper.getRelease(
              appId: appId,
              releaseVersion: releaseVersion,
            ),
          );

          expect(result, release);
          verify(() => progress.complete()).called(1);
        });
      });

      group('maybeGetRelease', () {
        test('exits with code 70 when fetching releases fails', () async {
          const error = 'something went wrong';
          when(
            () => codePushClient.getReleases(appId: any(named: 'appId')),
          ).thenThrow(error);

          await expectLater(
            () async => runWithOverrides(
              () => codePushClientWrapper.maybeGetRelease(
                appId: appId,
                releaseVersion: releaseVersion,
              ),
            ),
            exitsWithCode(ExitCode.software),
          );
          verify(() => progress.fail(error)).called(1);
        });

        test('succeeds if release does not exist', () async {
          when(
            () => codePushClient.getReleases(appId: any(named: 'appId')),
          ).thenAnswer((_) async => []);

          final result = await runWithOverrides(
            () => codePushClientWrapper.maybeGetRelease(
              appId: appId,
              releaseVersion: releaseVersion,
            ),
          );

          expect(result, isNull);
          verify(() => progress.complete()).called(1);
          verifyNever(() => logger.err(any()));
        });

        test('returns release when release exists', () async {
          when(
            () => codePushClient.getReleases(appId: any(named: 'appId')),
          ).thenAnswer((_) async => [release]);

          final result = await runWithOverrides(
            () => codePushClientWrapper.maybeGetRelease(
              appId: appId,
              releaseVersion: releaseVersion,
            ),
          );

          expect(result, release);
          verify(() => progress.complete()).called(1);
        });
      });

      group('getReleasePatches', () {
        group('when getPatches request fails', () {
          setUp(() {
            when(
              () => codePushClient.getPatches(
                appId: any(named: 'appId'),
                releaseId: any(named: 'releaseId'),
              ),
            ).thenThrow('something went wrong');
          });

          test('exits with code 70', () async {
            await expectLater(
              () async => runWithOverrides(
                () => codePushClientWrapper.getReleasePatches(
                  appId: appId,
                  releaseId: releaseId,
                ),
              ),
              exitsWithCode(ExitCode.software),
            );
            verify(() => progress.fail(any())).called(1);
          });
        });

        group('when getPatches request succeeds', () {
          final patch = ReleasePatch(
            id: 0,
            number: 1,
            channel: DeploymentTrack.stable.channel,
            isRolledBack: false,
            artifacts: const [],
          );

          setUp(() {
            when(
              () => codePushClient.getPatches(
                appId: any(named: 'appId'),
                releaseId: any(named: 'releaseId'),
              ),
            ).thenAnswer((_) async => [patch]);
          });

          test('returns list of patches', () async {
            final result = await runWithOverrides(
              () => codePushClientWrapper.getReleasePatches(
                appId: appId,
                releaseId: releaseId,
              ),
            );

            expect(result, equals([patch]));
            verify(() => progress.complete()).called(1);
          });
        });
      });

      group('createRelease', () {
        test('exits with code 70 when creating release fails', () async {
          const error = 'something went wrong';
          when(
            () => codePushClient.createRelease(
              appId: any(named: 'appId'),
              version: any(named: 'version'),
              flutterRevision: any(named: 'flutterRevision'),
              flutterVersion: any(named: 'flutterVersion'),
            ),
          ).thenThrow(error);

          await expectLater(
            () async => runWithOverrides(
              () async => codePushClientWrapper.createRelease(
                appId: appId,
                version: releaseVersion,
                flutterRevision: flutterRevision,
                platform: releasePlatform,
              ),
            ),
            exitsWithCode(ExitCode.software),
          );
          verify(() => progress.fail(error)).called(1);
        });

        test('returns release when release is successfully created', () async {
          when(
            () => codePushClient.createRelease(
              appId: any(named: 'appId'),
              version: any(named: 'version'),
              flutterRevision: any(named: 'flutterRevision'),
              flutterVersion: any(named: 'flutterVersion'),
            ),
          ).thenAnswer((_) async => release);
          when(
            () => codePushClient.updateReleaseStatus(
              appId: any(named: 'appId'),
              releaseId: any(named: 'releaseId'),
              platform: any(named: 'platform'),
              status: any(named: 'status'),
            ),
          ).thenAnswer((_) async {});

          final result = await runWithOverrides(
            () async => codePushClientWrapper.createRelease(
              appId: appId,
              version: releaseVersion,
              flutterRevision: flutterRevision,
              platform: releasePlatform,
            ),
          );

          expect(result, release);
          verify(
            () => codePushClient.updateReleaseStatus(
              appId: appId,
              releaseId: result.id,
              platform: releasePlatform,
              status: ReleaseStatus.draft,
            ),
          ).called(1);
          verify(() => progress.complete()).called(1);
        });
      });
    });

    group('release artifact', () {
      group('getReleaseArtifacts', () {
        test('exits with code 70 if fetching release artifact fails', () async {
          const error = 'something went wrong';
          when(
            () => codePushClient.getReleaseArtifacts(
              appId: any(named: 'appId'),
              releaseId: any(named: 'releaseId'),
              arch: any(named: 'arch'),
              platform: any(named: 'platform'),
            ),
          ).thenThrow(error);

          await expectLater(
            () async => runWithOverrides(
              () => codePushClientWrapper.getReleaseArtifacts(
                appId: app.appId,
                releaseId: releaseId,
                architectures: archs,
                platform: releasePlatform,
              ),
            ),
            exitsWithCode(ExitCode.software),
          );
          verify(() => progress.fail(error)).called(1);
        });

        test('only returns release artifacts that exist', () async {
          when(
            () => codePushClient.getReleaseArtifacts(
              appId: any(named: 'appId'),
              releaseId: any(named: 'releaseId'),
              arch: any(named: 'arch'),
              platform: any(named: 'platform'),
            ),
          ).thenAnswer((_) async => []);
          when(
            () => codePushClient.getReleaseArtifacts(
              appId: any(named: 'appId'),
              releaseId: any(named: 'releaseId'),
              arch: 'aarch64',
              platform: any(named: 'platform'),
            ),
          ).thenAnswer((_) async => [releaseArtifact]);

          expect(
            await runWithOverrides(
              () => codePushClientWrapper.getReleaseArtifacts(
                appId: app.appId,
                releaseId: releaseId,
                architectures: Arch.values,
                platform: releasePlatform,
              ),
            ),
            equals({Arch.arm64: releaseArtifact}),
          );
        });

        test('returns release artifacts when release artifacts exist',
            () async {
          when(
            () => codePushClient.getReleaseArtifacts(
              appId: any(named: 'appId'),
              releaseId: any(named: 'releaseId'),
              arch: any(named: 'arch'),
              platform: any(named: 'platform'),
            ),
          ).thenAnswer((_) async => [releaseArtifact]);

          final result = await runWithOverrides(
            () => codePushClientWrapper.getReleaseArtifacts(
              appId: app.appId,
              releaseId: releaseId,
              architectures: archs,
              platform: releasePlatform,
            ),
          );

          expect(result, {arch: releaseArtifact});
          verify(() => progress.complete()).called(1);
        });
      });

      group('getReleaseArtifact', () {
        test('exits with code 70 if fetching release artifact fails', () async {
          const error = 'something went wrong';
          when(
            () => codePushClient.getReleaseArtifacts(
              appId: any(named: 'appId'),
              releaseId: any(named: 'releaseId'),
              arch: any(named: 'arch'),
              platform: any(named: 'platform'),
            ),
          ).thenThrow(error);

          await expectLater(
            () async => runWithOverrides(
              () => codePushClientWrapper.getReleaseArtifact(
                appId: app.appId,
                releaseId: releaseId,
                arch: arch.arch,
                platform: releasePlatform,
              ),
            ),
            exitsWithCode(ExitCode.software),
          );

          verify(() => progress.fail(error)).called(1);
        });

        test('exits with code 70 if release artifact does not exist', () async {
          when(
            () => codePushClient.getReleaseArtifacts(
              appId: any(named: 'appId'),
              releaseId: any(named: 'releaseId'),
              arch: any(named: 'arch'),
              platform: any(named: 'platform'),
            ),
          ).thenAnswer((_) async => []);

          await expectLater(
            () async => runWithOverrides(
              () => codePushClientWrapper.getReleaseArtifact(
                appId: app.appId,
                releaseId: releaseId,
                arch: arch.name,
                platform: releasePlatform,
              ),
            ),
            exitsWithCode(ExitCode.software),
          );

          verify(
            () => progress.fail(
              '''No artifact found for architecture arm64 in release $releaseId''',
            ),
          ).called(1);
        });

        test(
          'returns release artifact if release artifact exists',
          () async {
            when(
              () => codePushClient.getReleaseArtifacts(
                appId: any(named: 'appId'),
                releaseId: any(named: 'releaseId'),
                arch: any(named: 'arch'),
                platform: any(named: 'platform'),
              ),
            ).thenAnswer((_) async => [releaseArtifact]);

            final result = await runWithOverrides(
              () => codePushClientWrapper.getReleaseArtifact(
                appId: app.appId,
                releaseId: releaseId,
                arch: arch.arch,
                platform: releasePlatform,
              ),
            );

            expect(result, releaseArtifact);
            verify(() => progress.complete()).called(1);
          },
        );
      });

      group('maybeGetReleaseArtifact', () {
        test('exits with code 70 if fetching release artifact fails', () async {
          const error = 'something went wrong';
          when(
            () => codePushClient.getReleaseArtifacts(
              appId: any(named: 'appId'),
              releaseId: any(named: 'releaseId'),
              arch: any(named: 'arch'),
              platform: any(named: 'platform'),
            ),
          ).thenThrow(error);

          await expectLater(
            () async => runWithOverrides(
              () => codePushClientWrapper.maybeGetReleaseArtifact(
                appId: app.appId,
                releaseId: releaseId,
                arch: arch.arch,
                platform: releasePlatform,
              ),
            ),
            exitsWithCode(ExitCode.software),
          );

          verify(() => progress.fail(error)).called(1);
        });

        test('returns null if release artifact does not exist', () async {
          when(
            () => codePushClient.getReleaseArtifacts(
              appId: any(named: 'appId'),
              releaseId: any(named: 'releaseId'),
              arch: any(named: 'arch'),
              platform: any(named: 'platform'),
            ),
          ).thenAnswer((_) async => []);

          final result = await runWithOverrides(
            () => codePushClientWrapper.maybeGetReleaseArtifact(
              appId: app.appId,
              releaseId: releaseId,
              arch: arch.arch,
              platform: releasePlatform,
            ),
          );

          expect(result, isNull);
          verify(() => progress.complete()).called(1);
        });

        test(
          'returns release artifact if release artifact exists',
          () async {
            when(
              () => codePushClient.getReleaseArtifacts(
                appId: any(named: 'appId'),
                releaseId: any(named: 'releaseId'),
                arch: any(named: 'arch'),
                platform: any(named: 'platform'),
              ),
            ).thenAnswer((_) async => [releaseArtifact]);

            final result = await runWithOverrides(
              () => codePushClientWrapper.maybeGetReleaseArtifact(
                appId: app.appId,
                releaseId: releaseId,
                arch: arch.arch,
                platform: releasePlatform,
              ),
            );

            expect(result, releaseArtifact);
            verify(() => progress.complete()).called(1);
          },
        );
      });

      group('createAndroidReleaseArtifacts', () {
        final aabPath = p.join('path', 'to', 'app.aab');

        void setUpProjectRoot({String? flavor}) {
          File(p.join(projectRoot.path, aabPath)).createSync(recursive: true);
          for (final archMetadata in Arch.values) {
            final artifactPath = p.join(
              projectRoot.path,
              'build',
              'app',
              'intermediates',
              'stripped_native_libs',
              flavor != null ? '${flavor}Release' : 'release',
              'out',
              'lib',
              archMetadata.androidBuildPath,
              'libapp.so',
            );
            File(artifactPath).createSync(recursive: true);
          }
        }

        setUp(() {
          when(
            () => codePushClient.createReleaseArtifact(
              appId: any(named: 'appId'),
              artifactPath: any(named: 'artifactPath'),
              releaseId: any(named: 'releaseId'),
              arch: any(named: 'arch'),
              platform: any(named: 'platform'),
              hash: any(named: 'hash'),
              canSideload: any(named: 'canSideload'),
              podfileLockHash: any(named: 'podfileLockHash'),
            ),
          ).thenAnswer((_) async {});
        });

        test('exits with code 70 when artifacts cannot be found', () async {
          await expectLater(
            () async => runWithOverrides(
              () async => codePushClientWrapper.createAndroidReleaseArtifacts(
                appId: app.appId,
                releaseId: releaseId,
                platform: releasePlatform,
                projectRoot: projectRoot.path,
                aabPath: p.join(projectRoot.path, aabPath),
                architectures: Arch.values,
              ),
            ),
            exitsWithCode(ExitCode.software),
          );

          verify(
            () => progress.fail(
              any(that: contains('Cannot find release build artifacts')),
            ),
          ).called(1);
        });

        test('exits with code 70 when artifact creation fails', () async {
          const error = 'something went wrong';
          when(
            () => codePushClient.createReleaseArtifact(
              appId: any(named: 'appId'),
              artifactPath: any(named: 'artifactPath'),
              releaseId: any(named: 'releaseId'),
              arch: any(named: 'arch'),
              platform: any(named: 'platform'),
              hash: any(named: 'hash'),
              canSideload: any(named: 'canSideload'),
              podfileLockHash: any(named: 'podfileLockHash'),
            ),
          ).thenThrow(error);
          setUpProjectRoot();

          await expectLater(
            () async => runWithOverrides(
              () async => codePushClientWrapper.createAndroidReleaseArtifacts(
                appId: app.appId,
                releaseId: releaseId,
                platform: releasePlatform,
                projectRoot: projectRoot.path,
                aabPath: p.join(projectRoot.path, aabPath),
                architectures: Arch.values,
              ),
            ),
            exitsWithCode(ExitCode.software),
          );

          verify(() => progress.fail(any(that: contains(error)))).called(1);
        });

        test('exits with code 70 when aab artifact creation fails', () async {
          const error = 'something went wrong';
          when(
            () => codePushClient.createReleaseArtifact(
              appId: any(named: 'appId'),
              artifactPath: any(named: 'artifactPath', that: endsWith('aab')),
              releaseId: any(named: 'releaseId'),
              arch: any(named: 'arch'),
              platform: any(named: 'platform'),
              hash: any(named: 'hash'),
              canSideload: any(named: 'canSideload'),
              podfileLockHash: any(named: 'podfileLockHash'),
            ),
          ).thenThrow(error);
          setUpProjectRoot();

          await expectLater(
            () async => runWithOverrides(
              () async => codePushClientWrapper.createAndroidReleaseArtifacts(
                appId: app.appId,
                releaseId: releaseId,
                platform: releasePlatform,
                projectRoot: projectRoot.path,
                aabPath: p.join(projectRoot.path, aabPath),
                architectures: Arch.values,
              ),
            ),
            exitsWithCode(ExitCode.software),
          );

          verify(() => progress.fail(any(that: contains(error)))).called(1);
        });

        test('logs message when uploading release artifact that already exists',
            () async {
          const error = 'something went wrong';
          when(
            () => codePushClient.createReleaseArtifact(
              appId: any(named: 'appId'),
              artifactPath: any(named: 'artifactPath'),
              releaseId: any(named: 'releaseId'),
              arch: any(named: 'arch'),
              platform: any(named: 'platform'),
              hash: any(named: 'hash'),
              canSideload: any(named: 'canSideload'),
              podfileLockHash: any(named: 'podfileLockHash'),
            ),
          ).thenThrow(const CodePushConflictException(message: error));
          setUpProjectRoot();

          await runWithOverrides(
            () => codePushClientWrapper.createAndroidReleaseArtifacts(
              appId: app.appId,
              releaseId: releaseId,
              platform: releasePlatform,
              projectRoot: projectRoot.path,
              aabPath: p.join(projectRoot.path, aabPath),
              architectures: Arch.values,
            ),
          );

          // 1 for each arch, 1 for the aab
          final numArtifactsUploaded = Arch.values.length + 1;
          verify(
            () => logger.info(any(that: contains('already exists'))),
          ).called(numArtifactsUploaded);
          verifyNever(() => progress.fail(error));
        });

        test('logs message when uploading aab that already exists', () async {
          const error = 'something went wrong';
          when(
            () => codePushClient.createReleaseArtifact(
              appId: any(named: 'appId'),
              artifactPath: any(named: 'artifactPath', that: endsWith('.aab')),
              releaseId: any(named: 'releaseId'),
              arch: any(named: 'arch'),
              platform: any(named: 'platform'),
              hash: any(named: 'hash'),
              canSideload: any(named: 'canSideload'),
              podfileLockHash: any(named: 'podfileLockHash'),
            ),
          ).thenThrow(const CodePushConflictException(message: error));
          setUpProjectRoot();

          await runWithOverrides(
            () async => codePushClientWrapper.createAndroidReleaseArtifacts(
              appId: app.appId,
              releaseId: releaseId,
              platform: releasePlatform,
              projectRoot: projectRoot.path,
              aabPath: p.join(projectRoot.path, aabPath),
              architectures: Arch.values,
            ),
          );

          verify(
            () => logger.info(
              any(that: contains('aab artifact already exists, continuing...')),
            ),
          ).called(1);
          verifyNever(() => progress.fail(error));
        });

        test('completes successfully when all artifacts are created', () async {
          when(
            () => codePushClient.createReleaseArtifact(
              appId: any(named: 'appId'),
              artifactPath: any(named: 'artifactPath'),
              releaseId: any(named: 'releaseId'),
              arch: any(named: 'arch'),
              platform: any(named: 'platform'),
              hash: any(named: 'hash'),
              canSideload: any(named: 'canSideload'),
              podfileLockHash: any(named: 'podfileLockHash'),
            ),
          ).thenAnswer((_) async {});
          setUpProjectRoot();

          await runWithOverrides(
            () async => codePushClientWrapper.createAndroidReleaseArtifacts(
              appId: app.appId,
              releaseId: releaseId,
              platform: releasePlatform,
              projectRoot: projectRoot.path,
              aabPath: p.join(projectRoot.path, aabPath),
              architectures: Arch.values,
            ),
          );

          verify(() => progress.complete()).called(1);
          verifyNever(() => progress.fail(any()));
        });

        test('completes successfully when a flavor is provided', () async {
          const flavorName = 'myFlavor';
          when(
            () => codePushClient.createReleaseArtifact(
              appId: any(named: 'appId'),
              artifactPath: any(named: 'artifactPath'),
              releaseId: any(named: 'releaseId'),
              arch: any(named: 'arch'),
              platform: any(named: 'platform'),
              hash: any(named: 'hash'),
              canSideload: any(named: 'canSideload'),
              podfileLockHash: any(named: 'podfileLockHash'),
            ),
          ).thenAnswer((_) async {});
          setUpProjectRoot(flavor: flavorName);

          await runWithOverrides(
            () async => codePushClientWrapper.createAndroidReleaseArtifacts(
              appId: app.appId,
              releaseId: releaseId,
              platform: releasePlatform,
              projectRoot: projectRoot.path,
              aabPath: p.join(projectRoot.path, aabPath),
              architectures: Arch.values,
              flavor: flavorName,
            ),
          );

          verify(
            () => codePushClient.createReleaseArtifact(
              appId: app.appId,
              artifactPath: any(
                named: 'artifactPath',
                that: contains(flavorName),
              ),
              releaseId: releaseId,
              arch: any(named: 'arch'),
              platform: releasePlatform,
              hash: any(named: 'hash'),
              canSideload: any(named: 'canSideload'),
              podfileLockHash: null,
            ),
          ).called(Arch.values.length);
          verify(() => progress.complete()).called(1);
          verifyNever(() => progress.fail(any()));
        });
      });

      group('createAndroidArchiveReleaseArtifacts', () {
        const buildNumber = '1.0';

        final aarDir = p.join(
          'build',
          'host',
          'outputs',
          'repo',
          'com',
          'example',
          'my_flutter_module',
          'flutter_release',
          buildNumber,
        );
        final aarPath = p.join(aarDir, 'flutter_release-$buildNumber.aar');
        final extractedAarPath = p.join(aarDir, 'flutter_release-$buildNumber');

        void setUpProjectRoot({String? flavor}) {
          for (final arch in Arch.values) {
            final artifactPath = p.join(
              projectRoot.path,
              extractedAarPath,
              'jni',
              arch.androidBuildPath,
              'libapp.so',
            );
            File(artifactPath).createSync(recursive: true);
          }
          File(p.join(projectRoot.path, aarPath)).createSync(recursive: true);
        }

        setUp(() {
          when(
            () => codePushClient.createReleaseArtifact(
              appId: any(named: 'appId'),
              artifactPath: any(named: 'artifactPath'),
              releaseId: any(named: 'releaseId'),
              arch: any(named: 'arch'),
              platform: any(named: 'platform'),
              hash: any(named: 'hash'),
              canSideload: any(named: 'canSideload'),
              podfileLockHash: any(named: 'podfileLockHash'),
            ),
          ).thenAnswer((_) async {});
        });

        test('exits with code 70 when artifact creation fails', () async {
          const error = 'something went wrong';
          when(
            () => codePushClient.createReleaseArtifact(
              appId: any(named: 'appId'),
              artifactPath: any(named: 'artifactPath'),
              releaseId: any(named: 'releaseId'),
              arch: any(named: 'arch'),
              platform: any(named: 'platform'),
              hash: any(named: 'hash'),
              canSideload: any(named: 'canSideload'),
              podfileLockHash: any(named: 'podfileLockHash'),
            ),
          ).thenThrow(error);
          setUpProjectRoot();

          await expectLater(
            () async => runWithOverrides(
              () async =>
                  codePushClientWrapper.createAndroidArchiveReleaseArtifacts(
                appId: app.appId,
                releaseId: releaseId,
                platform: releasePlatform,
                aarPath: p.join(projectRoot.path, aarPath),
                extractedAarDir: p.join(projectRoot.path, extractedAarPath),
                architectures: Arch.values,
              ),
            ),
            exitsWithCode(ExitCode.software),
          );

          verify(() => progress.fail(any(that: contains(error)))).called(1);
        });

        test('exits with code 70 when aar artifact creation fails', () async {
          const error = 'something went wrong';
          when(
            () => codePushClient.createReleaseArtifact(
              appId: any(named: 'appId'),
              artifactPath: any(named: 'artifactPath', that: endsWith('aar')),
              releaseId: any(named: 'releaseId'),
              arch: any(named: 'arch'),
              platform: any(named: 'platform'),
              hash: any(named: 'hash'),
              canSideload: any(named: 'canSideload'),
              podfileLockHash: any(named: 'podfileLockHash'),
            ),
          ).thenThrow(error);
          setUpProjectRoot();

          await expectLater(
            () async => runWithOverrides(
              () async =>
                  codePushClientWrapper.createAndroidArchiveReleaseArtifacts(
                appId: app.appId,
                releaseId: releaseId,
                platform: releasePlatform,
                aarPath: p.join(projectRoot.path, aarPath),
                extractedAarDir: p.join(projectRoot.path, extractedAarPath),
                architectures: Arch.values,
              ),
            ),
            exitsWithCode(ExitCode.software),
          );

          verify(() => progress.fail(any(that: contains(error)))).called(1);
        });

        test('logs message when uploading release artifact that already exists',
            () async {
          const error = 'something went wrong';
          when(
            () => codePushClient.createReleaseArtifact(
              appId: any(named: 'appId'),
              artifactPath: any(named: 'artifactPath'),
              releaseId: any(named: 'releaseId'),
              arch: any(named: 'arch'),
              platform: any(named: 'platform'),
              hash: any(named: 'hash'),
              canSideload: any(named: 'canSideload'),
              podfileLockHash: any(named: 'podfileLockHash'),
            ),
          ).thenThrow(const CodePushConflictException(message: error));
          setUpProjectRoot();

          await runWithOverrides(
            () async =>
                codePushClientWrapper.createAndroidArchiveReleaseArtifacts(
              appId: app.appId,
              releaseId: releaseId,
              platform: releasePlatform,
              aarPath: p.join(projectRoot.path, aarPath),
              extractedAarDir: p.join(projectRoot.path, extractedAarPath),
              architectures: Arch.values,
            ),
          );

          // 1 for each arch, 1 for the aab
          final numArtifactsUploaded = Arch.values.length + 1;
          verify(
            () => logger.info(any(that: contains('already exists'))),
          ).called(numArtifactsUploaded);
          verifyNever(() => progress.fail(error));
        });

        test('logs message when uploading aar that already exists', () async {
          const error = 'something went wrong';
          when(
            () => codePushClient.createReleaseArtifact(
              appId: any(named: 'appId'),
              artifactPath: any(named: 'artifactPath', that: endsWith('.aar')),
              releaseId: any(named: 'releaseId'),
              arch: any(named: 'arch'),
              platform: any(named: 'platform'),
              hash: any(named: 'hash'),
              canSideload: any(named: 'canSideload'),
              podfileLockHash: any(named: 'podfileLockHash'),
            ),
          ).thenThrow(const CodePushConflictException(message: error));
          setUpProjectRoot();

          await runWithOverrides(
            () async =>
                codePushClientWrapper.createAndroidArchiveReleaseArtifacts(
              appId: app.appId,
              releaseId: releaseId,
              platform: releasePlatform,
              aarPath: p.join(projectRoot.path, aarPath),
              extractedAarDir: p.join(projectRoot.path, extractedAarPath),
              architectures: Arch.values,
            ),
          );

          verify(
            () => logger.info(
              any(that: contains('aar artifact already exists, continuing...')),
            ),
          ).called(1);
          verifyNever(() => progress.fail(error));
        });

        test('completes successfully when all artifacts are created', () async {
          when(
            () => codePushClient.createReleaseArtifact(
              appId: any(named: 'appId'),
              artifactPath: any(named: 'artifactPath'),
              releaseId: any(named: 'releaseId'),
              arch: any(named: 'arch'),
              platform: any(named: 'platform'),
              hash: any(named: 'hash'),
              canSideload: any(named: 'canSideload'),
              podfileLockHash: any(named: 'podfileLockHash'),
            ),
          ).thenAnswer((_) async {});
          setUpProjectRoot();

          await runWithOverrides(
            () async =>
                codePushClientWrapper.createAndroidArchiveReleaseArtifacts(
              appId: app.appId,
              releaseId: releaseId,
              platform: releasePlatform,
              aarPath: p.join(projectRoot.path, aarPath),
              extractedAarDir: p.join(projectRoot.path, extractedAarPath),
              architectures: Arch.values,
            ),
          );

          verify(() => progress.complete()).called(1);
          verifyNever(() => progress.fail(any()));
        });

        test('completes successfully when a flavor is provided', () async {
          const flavorName = 'myFlavor';
          when(
            () => codePushClient.createReleaseArtifact(
              appId: any(named: 'appId'),
              artifactPath: any(named: 'artifactPath'),
              releaseId: any(named: 'releaseId'),
              arch: any(named: 'arch'),
              platform: any(named: 'platform'),
              hash: any(named: 'hash'),
              canSideload: any(named: 'canSideload'),
              podfileLockHash: any(named: 'podfileLockHash'),
            ),
          ).thenAnswer((_) async {});
          setUpProjectRoot(flavor: flavorName);

          await runWithOverrides(
            () async =>
                codePushClientWrapper.createAndroidArchiveReleaseArtifacts(
              appId: app.appId,
              releaseId: releaseId,
              platform: releasePlatform,
              aarPath: p.join(projectRoot.path, aarPath),
              extractedAarDir: p.join(projectRoot.path, extractedAarPath),
              architectures: Arch.values,
            ),
          );

          verify(
            () => codePushClient.createReleaseArtifact(
              appId: app.appId,
              artifactPath: any(named: 'artifactPath'),
              releaseId: releaseId,
              arch: any(named: 'arch'),
              platform: releasePlatform,
              hash: any(named: 'hash'),
              canSideload: any(named: 'canSideload'),
              podfileLockHash: null,
            ),
          ).called(Arch.values.length + 1);
          verify(() => progress.complete()).called(1);
          verifyNever(() => progress.fail(any()));
        });
      });
    });

    group('createIosReleaseArtifacts', () {
      const podfileLockHash = 'podfile-lock-hash';
      final xcarchivePath = p.join('path', 'to', 'app.xcarchive');
      final runnerPath = p.join('path', 'to', 'runner.app');
      final releaseSupplementPath = p.join('path', 'to', 'supplement');

      void setUpProjectRoot({String? flavor}) {
        Directory(
          p.join(projectRoot.path, xcarchivePath),
        ).createSync(recursive: true);
        Directory(
          p.join(projectRoot.path, runnerPath),
        ).createSync(recursive: true);
        Directory(
          p.join(projectRoot.path, releaseSupplementPath),
        ).createSync(recursive: true);
      }

      setUp(() {
        when(
          () => codePushClient.createReleaseArtifact(
            appId: any(named: 'appId'),
            artifactPath: any(named: 'artifactPath'),
            releaseId: any(named: 'releaseId'),
            arch: any(named: 'arch'),
            platform: any(named: 'platform'),
            hash: any(named: 'hash'),
            canSideload: any(named: 'canSideload'),
            podfileLockHash: any(named: 'podfileLockHash'),
          ),
        ).thenAnswer((_) async {});
      });

      test('exits with code 70 when xcarchive artifact creation fails',
          () async {
        const error = 'something went wrong';
        when(
          () => codePushClient.createReleaseArtifact(
            appId: any(named: 'appId'),
            artifactPath:
                any(named: 'artifactPath', that: endsWith('.xcarchive.zip')),
            releaseId: any(named: 'releaseId'),
            arch: any(named: 'arch'),
            platform: any(named: 'platform'),
            hash: any(named: 'hash'),
            canSideload: any(named: 'canSideload'),
            podfileLockHash: any(named: 'podfileLockHash'),
          ),
        ).thenThrow(error);
        setUpProjectRoot();

        await expectLater(
          () async => runWithOverrides(
            () async => codePushClientWrapper.createIosReleaseArtifacts(
              appId: app.appId,
              releaseId: releaseId,
              xcarchivePath: p.join(projectRoot.path, xcarchivePath),
              runnerPath: p.join(projectRoot.path, runnerPath),
              isCodesigned: true,
              podfileLockHash: podfileLockHash,
              supplementPath: p.join(projectRoot.path, releaseSupplementPath),
            ),
          ),
          exitsWithCode(ExitCode.software),
        );

        verify(() => progress.fail(any(that: contains(error)))).called(1);
      });

      test('exits with code 70 when uploading xcarchive that already exists',
          () async {
        const error = 'something went wrong';
        when(
          () => codePushClient.createReleaseArtifact(
            appId: any(named: 'appId'),
            artifactPath: any(
              named: 'artifactPath',
              that: endsWith('.xcarchive.zip'),
            ),
            releaseId: any(named: 'releaseId'),
            arch: any(named: 'arch'),
            platform: any(named: 'platform'),
            hash: any(named: 'hash'),
            canSideload: any(named: 'canSideload'),
            podfileLockHash: any(named: 'podfileLockHash'),
          ),
        ).thenThrow(const CodePushConflictException(message: error));
        setUpProjectRoot();

        await expectLater(
          () async => runWithOverrides(
            () async => codePushClientWrapper.createIosReleaseArtifacts(
              appId: app.appId,
              releaseId: releaseId,
              xcarchivePath: p.join(projectRoot.path, xcarchivePath),
              runnerPath: p.join(projectRoot.path, runnerPath),
              isCodesigned: false,
              podfileLockHash: podfileLockHash,
              supplementPath: p.join(projectRoot.path, releaseSupplementPath),
            ),
          ),
          exitsWithCode(ExitCode.software),
        );

        verify(() => progress.fail(any(that: contains(error)))).called(1);
      });

      test('exits with code 70 when xcarchive artifact creation fails',
          () async {
        const error = 'something went wrong';
        when(
          () => codePushClient.createReleaseArtifact(
            appId: any(named: 'appId'),
            artifactPath: any(
              named: 'artifactPath',
              that: endsWith('runner.app.zip'),
            ),
            releaseId: any(named: 'releaseId'),
            arch: any(named: 'arch'),
            platform: any(named: 'platform'),
            hash: any(named: 'hash'),
            canSideload: any(named: 'canSideload'),
            podfileLockHash: any(named: 'podfileLockHash'),
          ),
        ).thenThrow(error);
        setUpProjectRoot();

        await expectLater(
          () async => runWithOverrides(
            () async => codePushClientWrapper.createIosReleaseArtifacts(
              appId: app.appId,
              releaseId: releaseId,
              xcarchivePath: p.join(projectRoot.path, xcarchivePath),
              runnerPath: p.join(projectRoot.path, runnerPath),
              isCodesigned: false,
              podfileLockHash: podfileLockHash,
              supplementPath: p.join(projectRoot.path, releaseSupplementPath),
            ),
          ),
          exitsWithCode(ExitCode.software),
        );

        verify(() => progress.fail(any(that: contains(error)))).called(1);
      });

      test('exits with code 70 when supplement artifact creation fails',
          () async {
        const error = 'something went wrong';
        when(
          () => codePushClient.createReleaseArtifact(
            appId: any(named: 'appId'),
            artifactPath: any(
              named: 'artifactPath',
              that: endsWith('ios_supplement.zip'),
            ),
            releaseId: any(named: 'releaseId'),
            arch: any(named: 'arch'),
            platform: any(named: 'platform'),
            hash: any(named: 'hash'),
            canSideload: any(named: 'canSideload'),
            podfileLockHash: any(named: 'podfileLockHash'),
          ),
        ).thenThrow(error);
        setUpProjectRoot();

        await expectLater(
          () async => runWithOverrides(
            () async => codePushClientWrapper.createIosReleaseArtifacts(
              appId: app.appId,
              releaseId: releaseId,
              xcarchivePath: p.join(projectRoot.path, xcarchivePath),
              runnerPath: p.join(projectRoot.path, runnerPath),
              isCodesigned: false,
              podfileLockHash: podfileLockHash,
              supplementPath: p.join(projectRoot.path, releaseSupplementPath),
            ),
          ),
          exitsWithCode(ExitCode.software),
        );

        verify(() => progress.fail(any(that: contains(error)))).called(1);
      });

      test('completes successfully when artifact is created', () async {
        when(
          () => codePushClient.createReleaseArtifact(
            appId: any(named: 'appId'),
            artifactPath: any(named: 'artifactPath'),
            releaseId: any(named: 'releaseId'),
            arch: any(named: 'arch'),
            platform: any(named: 'platform'),
            hash: any(named: 'hash'),
            canSideload: any(named: 'canSideload'),
            podfileLockHash: any(named: 'podfileLockHash'),
          ),
        ).thenAnswer((_) async {});
        setUpProjectRoot();

        await runWithOverrides(
          () async => codePushClientWrapper.createIosReleaseArtifacts(
            appId: app.appId,
            releaseId: releaseId,
            xcarchivePath: p.join(projectRoot.path, xcarchivePath),
            runnerPath: p.join(projectRoot.path, runnerPath),
            isCodesigned: true,
            podfileLockHash: podfileLockHash,
            supplementPath: p.join(projectRoot.path, releaseSupplementPath),
          ),
        );

        verify(() => progress.complete()).called(1);
        verifyNever(() => progress.fail(any()));
        verify(
          () => codePushClient.createReleaseArtifact(
            appId: app.appId,
            artifactPath: any(
              named: 'artifactPath',
              that: endsWith('.xcarchive.zip'),
            ),
            releaseId: releaseId,
            arch: any(named: 'arch'),
            platform: releasePlatform,
            hash: any(named: 'hash'),
            canSideload: any(named: 'canSideload'),
            podfileLockHash: podfileLockHash,
          ),
        ).called(1);
      });
    });

    group('createMacosReleaseArtifacts', () {
      final appPath = p.join('path', 'to', 'Runner.app');
      final releaseSupplementPath = p.join('path', 'to', 'supplement');

      void setUpProjectRoot({String? flavor}) {
        Directory(
          p.join(projectRoot.path, appPath),
        ).createSync(recursive: true);
        Directory(
          p.join(projectRoot.path, releaseSupplementPath),
        ).createSync(recursive: true);
      }

      setUp(() {
        when(
          () => codePushClient.createReleaseArtifact(
            appId: any(named: 'appId'),
            artifactPath: any(named: 'artifactPath'),
            releaseId: any(named: 'releaseId'),
            arch: any(named: 'arch'),
            platform: any(named: 'platform'),
            hash: any(named: 'hash'),
            canSideload: any(named: 'canSideload'),
            podfileLockHash: any(named: 'podfileLockHash'),
          ),
        ).thenAnswer((_) async {});
        when(
          () => ditto.archive(
            source: any(named: 'source'),
            destination: any(named: 'destination'),
          ),
        ).thenAnswer((invocation) async {
          final destination = invocation.namedArguments[#destination] as String;
          File(destination).createSync(recursive: true);
        });
        setUpProjectRoot();
      });

      test('exits with code 70 when creating app artifact fails', () async {
        when(
          () => codePushClient.createReleaseArtifact(
            artifactPath: any(named: 'artifactPath'),
            appId: any(named: 'appId'),
            releaseId: any(named: 'releaseId'),
            arch: any(named: 'arch'),
            platform: any(named: 'platform'),
            hash: any(named: 'hash'),
            canSideload: any(named: 'canSideload'),
            podfileLockHash: any(named: 'podfileLockHash'),
          ),
        ).thenThrow(Exception('oh no'));

        await expectLater(
          () async => runWithOverrides(
            () => codePushClientWrapper.createMacosReleaseArtifacts(
              appId: app.appId,
              releaseId: releaseId,
              appPath: p.join(projectRoot.path, appPath),
              isCodesigned: false,
<<<<<<< HEAD
              supplementPath: null,
=======
              supplementPath: p.join(projectRoot.path, releaseSupplementPath),
>>>>>>> 8eebf959
              podfileLockHash: null,
            ),
          ),
          exitsWithCode(ExitCode.software),
        );
      });

      test('exits with code 70 when supplement artifact creation fails',
          () async {
        const error = 'something went wrong';
        when(
          () => codePushClient.createReleaseArtifact(
            appId: any(named: 'appId'),
            artifactPath: any(
              named: 'artifactPath',
              that: endsWith('macos_supplement.zip'),
            ),
            releaseId: any(named: 'releaseId'),
            arch: any(named: 'arch'),
            platform: any(named: 'platform'),
            hash: any(named: 'hash'),
            canSideload: any(named: 'canSideload'),
            podfileLockHash: any(named: 'podfileLockHash'),
          ),
        ).thenThrow(error);

        await expectLater(
          () async => runWithOverrides(
            () async => codePushClientWrapper.createMacosReleaseArtifacts(
              appId: app.appId,
              releaseId: releaseId,
              appPath: p.join(projectRoot.path, appPath),
              supplementPath: p.join(projectRoot.path, releaseSupplementPath),
              isCodesigned: false,
              podfileLockHash: null,
            ),
          ),
          exitsWithCode(ExitCode.software),
        );

        verify(() => progress.fail(any(that: contains(error)))).called(1);
      });

      test('completes successfully when release artifact is created', () async {
        await expectLater(
          runWithOverrides(
            () => codePushClientWrapper.createMacosReleaseArtifacts(
              appId: app.appId,
              releaseId: releaseId,
              appPath: p.join(projectRoot.path, appPath),
              supplementPath: p.join(projectRoot.path, releaseSupplementPath),
              isCodesigned: false,
              podfileLockHash: null,
            ),
          ),
          completes,
        );
      });
    });

    group('createIosFrameworkReleaseArtifacts', () {
      final frameworkPath = p.join('path', 'to', 'App.xcframework');
      final releaseSupplementPath = p.join('path', 'to', 'supplement');

      void setUpProjectRoot({String? flavor}) {
        Directory(
          p.join(projectRoot.path, frameworkPath),
        ).createSync(recursive: true);
        Directory(
          p.join(projectRoot.path, releaseSupplementPath),
        ).createSync(recursive: true);
      }

      setUp(() {
        when(
          () => codePushClient.createReleaseArtifact(
            appId: any(named: 'appId'),
            artifactPath: any(named: 'artifactPath'),
            releaseId: any(named: 'releaseId'),
            arch: any(named: 'arch'),
            platform: any(named: 'platform'),
            hash: any(named: 'hash'),
            canSideload: any(named: 'canSideload'),
            podfileLockHash: any(named: 'podfileLockHash'),
          ),
        ).thenAnswer((_) async {});
        setUpProjectRoot();
      });

      test('exits with code 70 when creating xcframework artifact fails',
          () async {
        when(
          () => codePushClient.createReleaseArtifact(
            artifactPath: any(named: 'artifactPath'),
            appId: any(named: 'appId'),
            releaseId: any(named: 'releaseId'),
            arch: any(named: 'arch'),
            platform: any(named: 'platform'),
            hash: any(named: 'hash'),
            canSideload: any(named: 'canSideload'),
            podfileLockHash: any(named: 'podfileLockHash'),
          ),
        ).thenThrow(Exception('oh no'));

        await expectLater(
          () async => runWithOverrides(
            () => codePushClientWrapper.createIosFrameworkReleaseArtifacts(
              appId: app.appId,
              releaseId: releaseId,
              appFrameworkPath: p.join(projectRoot.path, frameworkPath),
              supplementPath: null,
            ),
          ),
          exitsWithCode(ExitCode.software),
        );
      });

      test('exits with code 70 when supplement artifact creation fails',
          () async {
        const error = 'something went wrong';
        when(
          () => codePushClient.createReleaseArtifact(
            appId: any(named: 'appId'),
            artifactPath: any(
              named: 'artifactPath',
              that: endsWith('ios_framework_supplement.zip'),
            ),
            releaseId: any(named: 'releaseId'),
            arch: any(named: 'arch'),
            platform: any(named: 'platform'),
            hash: any(named: 'hash'),
            canSideload: any(named: 'canSideload'),
            podfileLockHash: any(named: 'podfileLockHash'),
          ),
        ).thenThrow(error);

        await expectLater(
          () async => runWithOverrides(
            () async =>
                codePushClientWrapper.createIosFrameworkReleaseArtifacts(
              appId: app.appId,
              releaseId: releaseId,
              appFrameworkPath: p.join(projectRoot.path, frameworkPath),
              supplementPath: p.join(projectRoot.path, releaseSupplementPath),
            ),
          ),
          exitsWithCode(ExitCode.software),
        );

        verify(() => progress.fail(any(that: contains(error)))).called(1);
      });

      test('completes successfully when release artifact is created', () async {
        await expectLater(
          runWithOverrides(
            () => codePushClientWrapper.createIosFrameworkReleaseArtifacts(
              appId: app.appId,
              releaseId: releaseId,
              appFrameworkPath: p.join(projectRoot.path, frameworkPath),
              supplementPath: null,
            ),
          ),
          completes,
        );
      });
    });

    group('updateReleaseStatus', () {
      test(
        'exits with code 70 when updating release status fails',
        () async {
          when(
            () => codePushClient.updateReleaseStatus(
              appId: any(named: 'appId'),
              releaseId: any(named: 'releaseId'),
              platform: any(named: 'platform'),
              status: any(named: 'status'),
            ),
          ).thenThrow(Exception('oh no'));

          await expectLater(
            () async => runWithOverrides(
              () => codePushClientWrapper.updateReleaseStatus(
                appId: app.appId,
                releaseId: releaseId,
                platform: releasePlatform,
                status: ReleaseStatus.active,
              ),
            ),
            exitsWithCode(ExitCode.software),
          );
        },
      );

      test('completes when updating release status succeeds', () async {
        when(
          () => codePushClient.updateReleaseStatus(
            appId: any(named: 'appId'),
            releaseId: any(named: 'releaseId'),
            platform: any(named: 'platform'),
            status: any(named: 'status'),
          ),
        ).thenAnswer((_) async {});

        await runWithOverrides(
          () => codePushClientWrapper.updateReleaseStatus(
            appId: app.appId,
            releaseId: releaseId,
            platform: releasePlatform,
            status: ReleaseStatus.active,
          ),
        );

        verify(
          () => codePushClient.updateReleaseStatus(
            appId: app.appId,
            releaseId: releaseId,
            platform: releasePlatform,
            status: ReleaseStatus.active,
          ),
        ).called(1);
        verify(() => progress.complete()).called(1);
      });

      group('when metadata is provided', () {
        setUp(() {
          when(
            () => codePushClient.updateReleaseStatus(
              appId: any(named: 'appId'),
              releaseId: any(named: 'releaseId'),
              platform: any(named: 'platform'),
              status: any(named: 'status'),
              metadata: any(named: 'metadata'),
            ),
          ).thenAnswer((_) async {});
        });

        test('updates release status with metadata as json', () async {
          await runWithOverrides(
            () => codePushClientWrapper.updateReleaseStatus(
              appId: app.appId,
              releaseId: releaseId,
              platform: releasePlatform,
              status: ReleaseStatus.active,
              metadata: {'foo': 'bar'},
            ),
          );

          verify(
            () => codePushClient.updateReleaseStatus(
              appId: app.appId,
              releaseId: releaseId,
              platform: releasePlatform,
              status: ReleaseStatus.active,
              metadata: {'foo': 'bar'},
            ),
          ).called(1);
          verify(() => progress.complete()).called(1);
        });
      });
    });

    group('patch', () {
      group('createPatch', () {
        test('exits with code 70 when creating patch fails', () async {
          const error = 'something went wrong';
          when(
            () => codePushClient.createPatch(
              appId: appId,
              releaseId: releaseId,
              metadata: any(named: 'metadata'),
            ),
          ).thenThrow(error);

          await expectLater(
            () async => runWithOverrides(
              () => codePushClientWrapper.createPatch(
                appId: appId,
                releaseId: releaseId,
                metadata: {'foo': 'bar'},
              ),
            ),
            exitsWithCode(ExitCode.software),
          );
          verify(() => progress.fail(error)).called(1);
        });

        test('returns patch when patch is successfully created', () async {
          when(
            () => codePushClient.createPatch(
              appId: appId,
              releaseId: releaseId,
              metadata: any(named: 'metadata'),
            ),
          ).thenAnswer((_) async => patch);

          final result = await runWithOverrides(
            () => codePushClientWrapper.createPatch(
              appId: appId,
              releaseId: releaseId,
              metadata: {'foo': 'bar'},
            ),
          );

          expect(result, patch);
          verify(() => progress.complete()).called(1);
        });
      });

      group('promotePatch', () {
        test('exits with code 70 when promoting patch fails', () async {
          const error = 'something went wrong';
          when(
            () => codePushClient.promotePatch(
              appId: any(named: 'appId'),
              patchId: any(named: 'patchId'),
              channelId: any(named: 'channelId'),
            ),
          ).thenThrow(error);

          await expectLater(
            () async => runWithOverrides(
              () => codePushClientWrapper.promotePatch(
                appId: appId,
                patchId: patchId,
                channel: channel,
              ),
            ),
            exitsWithCode(ExitCode.software),
          );
          verify(() => progress.fail(error)).called(1);
        });

        test('completes progress when patch is promoted', () async {
          when(
            () => codePushClient.promotePatch(
              appId: any(named: 'appId'),
              patchId: any(named: 'patchId'),
              channelId: any(named: 'channelId'),
            ),
          ).thenAnswer((_) async => patch);

          await runWithOverrides(
            () => codePushClientWrapper.promotePatch(
              appId: appId,
              patchId: patchId,
              channel: channel,
            ),
          );

          verify(() => progress.complete()).called(1);
        });
      });

      group('createPatchArtifacts', () {
        test(
          'exits with code 70 when creating patch artifact fails',
          () async {
            const error = 'something went wrong';
            when(
              () => codePushClient.createPatchArtifact(
                appId: any(named: 'appId'),
                patchId: any(named: 'patchId'),
                artifactPath: any(named: 'artifactPath'),
                arch: any(named: 'arch'),
                platform: any(named: 'platform'),
                hash: any(named: 'hash'),
              ),
            ).thenThrow(error);

            await expectLater(
              () async => runWithOverrides(
                () => codePushClientWrapper.createPatchArtifacts(
                  appId: appId,
                  patch: patch,
                  platform: releasePlatform,
                  patchArtifactBundles: patchArtifactBundles,
                ),
              ),
              exitsWithCode(ExitCode.software),
            );

            verify(() => progress.fail(error)).called(1);
          },
        );

        test('creates artifacts successfully', () async {
          when(
            () => codePushClient.createPatchArtifact(
              appId: any(named: 'appId'),
              patchId: any(named: 'patchId'),
              artifactPath: any(named: 'artifactPath'),
              arch: any(named: 'arch'),
              platform: any(named: 'platform'),
              hash: any(named: 'hash'),
            ),
          ).thenAnswer((_) async {});

          await runWithOverrides(
            () => codePushClientWrapper.createPatchArtifacts(
              appId: appId,
              patch: patch,
              platform: releasePlatform,
              patchArtifactBundles: patchArtifactBundles,
            ),
          );

          verify(() => progress.complete()).called(1);
          verify(
            () => codePushClient.createPatchArtifact(
              appId: appId,
              artifactPath: patchArtifactBundle.path,
              patchId: patchId,
              arch: arch.arch,
              platform: releasePlatform,
              hash: patchArtifactBundle.hash,
            ),
          ).called(1);
        });
      });

      group('publishPatch', () {
        setUp(() {
          when(
            () => codePushClient.createPatch(
              appId: any(named: 'appId'),
              releaseId: any(named: 'releaseId'),
              metadata: any(named: 'metadata'),
            ),
          ).thenAnswer((_) async => patch);
          when(
            () => codePushClient.createPatchArtifact(
              appId: any(named: 'appId'),
              patchId: any(named: 'patchId'),
              artifactPath: any(named: 'artifactPath'),
              arch: any(named: 'arch'),
              platform: any(named: 'platform'),
              hash: any(named: 'hash'),
            ),
          ).thenAnswer((_) async {});
          when(
            () => codePushClient.getChannels(appId: any(named: 'appId')),
          ).thenAnswer((_) async => [channel]);
          when(
            () => codePushClient.promotePatch(
              appId: any(named: 'appId'),
              patchId: any(named: 'patchId'),
              channelId: any(named: 'channelId'),
            ),
          ).thenAnswer((_) async => patch);
        });

        test('makes expected calls to code push client', () async {
          await runWithOverrides(
            () => codePushClientWrapper.publishPatch(
              appId: appId,
              releaseId: releaseId,
              platform: releasePlatform,
              track: track,
              patchArtifactBundles: patchArtifactBundles,
              metadata: {'foo': 'bar'},
            ),
          );

          verify(
            () => codePushClient.createPatch(
              appId: appId,
              releaseId: releaseId,
              metadata: {'foo': 'bar'},
            ),
          ).called(1);
          verify(
            () => codePushClient.createPatchArtifact(
              appId: appId,
              artifactPath: patchArtifactBundle.path,
              patchId: patchId,
              arch: arch.arch,
              platform: releasePlatform,
              hash: patchArtifactBundle.hash,
            ),
          ).called(1);
          verify(() => codePushClient.getChannels(appId: appId)).called(1);
          verifyNever(
            () => codePushClient.createChannel(
              appId: any(named: 'appId'),
              channel: any(named: 'channel'),
            ),
          );
          verify(
            () => codePushClient.promotePatch(
              appId: appId,
              patchId: patchId,
              channelId: channel.id,
            ),
          ).called(1);
        });

        test('creates channel if none exists', () async {
          when(
            () => codePushClient.getChannels(appId: any(named: 'appId')),
          ).thenAnswer((_) async => []);

          when(
            () => codePushClient.createChannel(
              appId: any(named: 'appId'),
              channel: any(named: 'channel'),
            ),
          ).thenAnswer((_) async => channel);

          await runWithOverrides(
            () => codePushClientWrapper.publishPatch(
              appId: appId,
              releaseId: releaseId,
              platform: releasePlatform,
              track: track,
              patchArtifactBundles: patchArtifactBundles,
              metadata: {'foo': 'bar'},
            ),
          );

          verify(
            () => codePushClient.createPatch(
              appId: appId,
              releaseId: releaseId,
              metadata: {'foo': 'bar'},
            ),
          ).called(1);
          verify(
            () => codePushClient.createPatchArtifact(
              appId: appId,
              artifactPath: patchArtifactBundle.path,
              patchId: patchId,
              arch: arch.arch,
              platform: releasePlatform,
              hash: patchArtifactBundle.hash,
            ),
          ).called(1);
          verify(() => codePushClient.getChannels(appId: appId)).called(1);
          verify(
            () => codePushClient.createChannel(
              appId: appId,
              channel: track.channel,
            ),
          ).called(1);
          verify(
            () => codePushClient.promotePatch(
              appId: appId,
              patchId: patchId,
              channelId: channel.id,
            ),
          ).called(1);
        });

        test('prints patch number on success', () async {
          await runWithOverrides(
            () => codePushClientWrapper.publishPatch(
              appId: appId,
              releaseId: releaseId,
              platform: releasePlatform,
              track: track,
              patchArtifactBundles: patchArtifactBundles,
              metadata: {'foo': 'bar'},
            ),
          );

          verify(
            () => logger.success(any(that: contains('Published Patch 2!'))),
          ).called(1);
        });
      });
    });

    group('getGCPDownloadSpeedTestUrl', () {
      final gcpSpeedTestUrl = Uri.parse('https://download.speedtest.gcp.com');

      setUp(() {
        when(() => codePushClient.getGCPDownloadSpeedTestUrl()).thenAnswer(
          (_) async => gcpSpeedTestUrl,
        );
      });

      test('calls codePushClient method', () async {
        await expectLater(
          runWithOverrides(
            () => codePushClientWrapper.getGCPDownloadSpeedTestUrl(),
          ),
          completion(gcpSpeedTestUrl),
        );

        verify(() => codePushClient.getGCPDownloadSpeedTestUrl()).called(1);
      });
    });

    group('getGCPUploadSpeedTestUrl', () {
      final gcpSpeedTestUrl = Uri.parse('https://upload.speedtest.gcp.com');

      setUp(() {
        when(() => codePushClient.getGCPUploadSpeedTestUrl()).thenAnswer(
          (_) async => gcpSpeedTestUrl,
        );
      });

      test('calls codePushClient method', () async {
        await expectLater(
          runWithOverrides(
            () => codePushClientWrapper.getGCPUploadSpeedTestUrl(),
          ),
          completion(gcpSpeedTestUrl),
        );

        verify(() => codePushClient.getGCPUploadSpeedTestUrl()).called(1);
      });
    });
  });
}<|MERGE_RESOLUTION|>--- conflicted
+++ resolved
@@ -2002,11 +2002,7 @@
               releaseId: releaseId,
               appPath: p.join(projectRoot.path, appPath),
               isCodesigned: false,
-<<<<<<< HEAD
-              supplementPath: null,
-=======
               supplementPath: p.join(projectRoot.path, releaseSupplementPath),
->>>>>>> 8eebf959
               podfileLockHash: null,
             ),
           ),
