--- conflicted
+++ resolved
@@ -1,10 +1,7 @@
 import 'package:mason_logger/mason_logger.dart';
 import 'package:mocktail/mocktail.dart';
 import 'package:path/path.dart' as p;
-<<<<<<< HEAD
-=======
 import 'package:scoped/scoped.dart';
->>>>>>> 303ba654
 import 'package:shorebird_cli/src/code_push_client_wrapper.dart';
 import 'package:shorebird_cli/src/logger.dart';
 import 'package:shorebird_cli/src/shorebird_build_mixin.dart';
@@ -479,48 +476,6 @@
           verify(() => progress.complete()).called(1);
         });
       });
-
-      group('createRelease', () {
-        test('exits with code 70 when creating release fails', () async {
-          const error = 'something went wrong';
-          when(
-            () => codePushClient.createRelease(
-              appId: any(named: 'appId'),
-              version: any(named: 'version'),
-              flutterRevision: any(named: 'flutterRevision'),
-            ),
-          ).thenThrow(error);
-
-          await expectLater(
-            () async => codePushClientWrapper.createRelease(
-              appId: appId,
-              version: releaseVersion,
-              flutterRevision: flutterRevision,
-            ),
-            exitsWithCode(ExitCode.software),
-          );
-          verify(() => progress.fail(error)).called(1);
-        });
-
-        test('returns release when release is successfully created', () async {
-          when(
-            () => codePushClient.createRelease(
-              appId: any(named: 'appId'),
-              version: any(named: 'version'),
-              flutterRevision: any(named: 'flutterRevision'),
-            ),
-          ).thenAnswer((_) async => release);
-
-          final result = await codePushClientWrapper.createRelease(
-            appId: appId,
-            version: releaseVersion,
-            flutterRevision: flutterRevision,
-          );
-
-          expect(result, release);
-          verify(() => progress.complete()).called(1);
-        });
-      });
     });
 
     group('release artifact', () {
@@ -694,13 +649,6 @@
 
           await IOOverrides.runZoned(
             () async => expectLater(
-<<<<<<< HEAD
-              () async => codePushClientWrapper.createAndroidReleaseArtifacts(
-                releaseId: releaseId,
-                platform: platform,
-                aabPath: p.join(tempDir.path, aabPath),
-                architectures: ShorebirdBuildMixin.allAndroidArchitectures,
-=======
               () async => runWithOverrides(
                 () async => codePushClientWrapper.createAndroidReleaseArtifacts(
                   releaseId: releaseId,
@@ -708,7 +656,6 @@
                   aabPath: p.join(tempDir.path, aabPath),
                   architectures: ShorebirdBuildMixin.allAndroidArchitectures,
                 ),
->>>>>>> 303ba654
               ),
               exitsWithCode(ExitCode.software),
             ),
@@ -733,13 +680,6 @@
 
           await IOOverrides.runZoned(
             () async => expectLater(
-<<<<<<< HEAD
-              () async => codePushClientWrapper.createAndroidReleaseArtifacts(
-                releaseId: releaseId,
-                platform: platform,
-                aabPath: p.join(tempDir.path, aabPath),
-                architectures: ShorebirdBuildMixin.allAndroidArchitectures,
-=======
               () async => runWithOverrides(
                 () async => codePushClientWrapper.createAndroidReleaseArtifacts(
                   releaseId: releaseId,
@@ -747,7 +687,6 @@
                   aabPath: p.join(tempDir.path, aabPath),
                   architectures: ShorebirdBuildMixin.allAndroidArchitectures,
                 ),
->>>>>>> 303ba654
               ),
               exitsWithCode(ExitCode.software),
             ),
@@ -771,16 +710,6 @@
           ).thenThrow(const CodePushConflictException(message: error));
           final tempDir = setUpTempDir();
 
-<<<<<<< HEAD
-          await IOOverrides.runZoned(
-            () async => codePushClientWrapper.createAndroidReleaseArtifacts(
-              releaseId: releaseId,
-              platform: platform,
-              aabPath: p.join(tempDir.path, aabPath),
-              architectures: ShorebirdBuildMixin.allAndroidArchitectures,
-            ),
-            getCurrentDirectory: () => tempDir,
-=======
           await runWithOverrides(
             () async => IOOverrides.runZoned(
               () async => codePushClientWrapper.createAndroidReleaseArtifacts(
@@ -791,7 +720,6 @@
               ),
               getCurrentDirectory: () => tempDir,
             ),
->>>>>>> 303ba654
           );
 
           // 1 for each arch, 1 for the aab
@@ -816,16 +744,6 @@
           ).thenThrow(const CodePushConflictException(message: error));
           final tempDir = setUpTempDir();
 
-<<<<<<< HEAD
-          await IOOverrides.runZoned(
-            () async => codePushClientWrapper.createAndroidReleaseArtifacts(
-              releaseId: releaseId,
-              platform: platform,
-              aabPath: p.join(tempDir.path, aabPath),
-              architectures: ShorebirdBuildMixin.allAndroidArchitectures,
-            ),
-            getCurrentDirectory: () => tempDir,
-=======
           await runWithOverrides(
             () async => IOOverrides.runZoned(
               () async => codePushClientWrapper.createAndroidReleaseArtifacts(
@@ -836,7 +754,6 @@
               ),
               getCurrentDirectory: () => tempDir,
             ),
->>>>>>> 303ba654
           );
 
           verify(
@@ -859,16 +776,6 @@
           ).thenAnswer((_) async => {});
           final tempDir = setUpTempDir();
 
-<<<<<<< HEAD
-          await IOOverrides.runZoned(
-            () async => codePushClientWrapper.createAndroidReleaseArtifacts(
-              releaseId: releaseId,
-              platform: platform,
-              aabPath: p.join(tempDir.path, aabPath),
-              architectures: ShorebirdBuildMixin.allAndroidArchitectures,
-            ),
-            getCurrentDirectory: () => tempDir,
-=======
           await runWithOverrides(
             () async => IOOverrides.runZoned(
               () async => codePushClientWrapper.createAndroidReleaseArtifacts(
@@ -879,7 +786,6 @@
               ),
               getCurrentDirectory: () => tempDir,
             ),
->>>>>>> 303ba654
           );
 
           verify(() => progress.complete()).called(1);
@@ -899,17 +805,6 @@
           ).thenAnswer((_) async => {});
           final tempDir = setUpTempDir(flavor: flavorName);
 
-<<<<<<< HEAD
-          await IOOverrides.runZoned(
-            () async => codePushClientWrapper.createAndroidReleaseArtifacts(
-              releaseId: releaseId,
-              platform: platform,
-              aabPath: p.join(tempDir.path, aabPath),
-              architectures: ShorebirdBuildMixin.allAndroidArchitectures,
-              flavor: flavorName,
-            ),
-            getCurrentDirectory: () => tempDir,
-=======
           await runWithOverrides(
             () async => IOOverrides.runZoned(
               () async => codePushClientWrapper.createAndroidReleaseArtifacts(
@@ -921,7 +816,6 @@
               ),
               getCurrentDirectory: () => tempDir,
             ),
->>>>>>> 303ba654
           );
 
           verify(
