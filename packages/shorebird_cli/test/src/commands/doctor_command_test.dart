import 'package:mason_logger/mason_logger.dart';
import 'package:mocktail/mocktail.dart';
import 'package:shorebird_cli/src/commands/commands.dart';
import 'package:shorebird_cli/src/validators/validators.dart';
import 'package:test/test.dart';

class _MockShorebirdVersionValidator extends Mock
    implements ShorebirdVersionValidator {}

class _MockAndroidInternetPermissionValidator extends Mock
    implements AndroidInternetPermissionValidator {}

class _MockShorebirdFlutterValidator extends Mock
    implements ShorebirdFlutterValidator {}

class _MockLogger extends Mock implements Logger {}

class _MockProgress extends Mock implements Progress {}

void main() {
  group('doctor', () {
    late Logger logger;
    late Progress progress;
    late DoctorCommand command;
    late AndroidInternetPermissionValidator androidInternetPermissionValidator;
    late ShorebirdVersionValidator shorebirdVersionValidator;
    late ShorebirdFlutterValidator shorebirdFlutterValidator;

    setUp(() {
      logger = _MockLogger();
      progress = _MockProgress();

      when(() => logger.progress(any())).thenReturn(progress);
      when(() => logger.info(any())).thenReturn(null);

      androidInternetPermissionValidator =
          _MockAndroidInternetPermissionValidator();
      shorebirdVersionValidator = _MockShorebirdVersionValidator();
      shorebirdFlutterValidator = _MockShorebirdFlutterValidator();

<<<<<<< HEAD
      when(() => androidInternetPermissionValidator.name)
=======
      when(() => androidInternetPermissionValidator.id)
>>>>>>> a2c4b0bd
          .thenReturn('$AndroidInternetPermissionValidator');
      when(() => androidInternetPermissionValidator.description)
          .thenReturn('Android');
      when(() => androidInternetPermissionValidator.validate())
          .thenAnswer((_) async => []);

<<<<<<< HEAD
      when(() => shorebirdVersionValidator.name)
=======
      when(() => shorebirdVersionValidator.id)
>>>>>>> a2c4b0bd
          .thenReturn('$ShorebirdVersionValidator');
      when(() => shorebirdVersionValidator.description)
          .thenReturn('Shorebird Version');
      when(() => shorebirdVersionValidator.validate())
          .thenAnswer((_) async => []);

<<<<<<< HEAD
      when(() => shorebirdFlutterValidator.name)
=======
      when(() => shorebirdFlutterValidator.id)
>>>>>>> a2c4b0bd
          .thenReturn('$ShorebirdFlutterValidator');
      when(() => shorebirdFlutterValidator.description)
          .thenReturn('Shorebird Flutter');
      when(() => shorebirdFlutterValidator.validate())
          .thenAnswer((_) async => []);

      command = DoctorCommand(
        logger: logger,
        validators: [
          androidInternetPermissionValidator,
          shorebirdVersionValidator,
          shorebirdFlutterValidator,
        ],
      );
    });

    test('prints "no issues" when everything is OK', () async {
      await command.run();
      for (final validator in command.validators) {
        verify(validator.validate).called(1);
      }
      verify(
        () => logger.info(any(that: contains('No issues detected'))),
      ).called(1);
    });

    test('prints messages when warnings or errors found', () async {
      when(
        () => androidInternetPermissionValidator.validate(),
      ).thenAnswer(
        (_) async => [
          const ValidationIssue(
            severity: ValidationIssueSeverity.warning,
            message: 'oh no!',
          ),
          const ValidationIssue(
            severity: ValidationIssueSeverity.error,
            message: 'OH NO!',
          ),
        ],
      );

      await command.run();

      for (final validator in command.validators) {
        verify(validator.validate).called(1);
      }

      verify(
        () => logger.info(any(that: contains('${yellow.wrap('[!]')} oh no!'))),
      ).called(1);

      verify(
        () => logger.info(any(that: contains('${red.wrap('[✗]')} OH NO!'))),
      ).called(1);

      verify(
        () => logger.info(any(that: contains('2 issues detected.'))),
      ).called(1);
    });
  });
}<|MERGE_RESOLUTION|>--- conflicted
+++ resolved
@@ -38,33 +38,21 @@
       shorebirdVersionValidator = _MockShorebirdVersionValidator();
       shorebirdFlutterValidator = _MockShorebirdFlutterValidator();
 
-<<<<<<< HEAD
-      when(() => androidInternetPermissionValidator.name)
-=======
       when(() => androidInternetPermissionValidator.id)
->>>>>>> a2c4b0bd
           .thenReturn('$AndroidInternetPermissionValidator');
       when(() => androidInternetPermissionValidator.description)
           .thenReturn('Android');
       when(() => androidInternetPermissionValidator.validate())
           .thenAnswer((_) async => []);
 
-<<<<<<< HEAD
-      when(() => shorebirdVersionValidator.name)
-=======
       when(() => shorebirdVersionValidator.id)
->>>>>>> a2c4b0bd
           .thenReturn('$ShorebirdVersionValidator');
       when(() => shorebirdVersionValidator.description)
           .thenReturn('Shorebird Version');
       when(() => shorebirdVersionValidator.validate())
           .thenAnswer((_) async => []);
 
-<<<<<<< HEAD
-      when(() => shorebirdFlutterValidator.name)
-=======
       when(() => shorebirdFlutterValidator.id)
->>>>>>> a2c4b0bd
           .thenReturn('$ShorebirdFlutterValidator');
       when(() => shorebirdFlutterValidator.description)
           .thenReturn('Shorebird Flutter');
