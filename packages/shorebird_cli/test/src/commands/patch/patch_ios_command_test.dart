--- conflicted
+++ resolved
@@ -253,43 +253,6 @@
       expect(exitCode, equals(ExitCode.usage.code));
     });
 
-<<<<<<< HEAD
-=======
-    test('throws error when fetching apps fails.', () async {
-      const error = 'something went wrong';
-      when(() => codePushClient.getApps()).thenThrow(error);
-      final tempDir = setUpTempDir();
-      setUpTempArtifacts(tempDir);
-      final exitCode = await IOOverrides.runZoned(
-        () => runWithOverrides(command.run),
-        getCurrentDirectory: () => tempDir,
-      );
-      verify(() => progress.fail(error)).called(1);
-      expect(exitCode, ExitCode.software.code);
-    });
-
-    test('throws error when app does not exist fails.', () async {
-      when(
-        () => logger.prompt(any(), defaultValue: any(named: 'defaultValue')),
-      ).thenReturn(appDisplayName);
-      when(() => codePushClient.getApps()).thenAnswer((_) async => []);
-      final tempDir = setUpTempDir();
-      setUpTempArtifacts(tempDir);
-      final exitCode = await IOOverrides.runZoned(
-        () => runWithOverrides(command.run),
-        getCurrentDirectory: () => tempDir,
-      );
-      verify(
-        () => logger.err(
-          '''
-Could not find app with id: "$appId".
-Did you forget to run "shorebird init"?''',
-        ),
-      ).called(1);
-      expect(exitCode, ExitCode.software.code);
-    });
-
->>>>>>> 303ba654
     test('aborts when user opts out', () async {
       when(() => logger.confirm(any())).thenReturn(false);
       final tempDir = setUpTempDir();
@@ -358,47 +321,6 @@
       ).called(1);
     });
 
-<<<<<<< HEAD
-=======
-    test('throws error when fetching releases fails.', () async {
-      const error = 'something went wrong';
-      when(
-        () => codePushClient.getReleases(appId: any(named: 'appId')),
-      ).thenThrow(error);
-      final tempDir = setUpTempDir();
-      setUpTempArtifacts(tempDir);
-      final exitCode = await IOOverrides.runZoned(
-        () => runWithOverrides(command.run),
-        getCurrentDirectory: () => tempDir,
-      );
-      verify(() => progress.fail(error)).called(1);
-      expect(exitCode, ExitCode.software.code);
-    });
-
-    test('throws error when release does not exist.', () async {
-      when(
-        () => codePushClient.getReleases(appId: any(named: 'appId')),
-      ).thenAnswer((_) async => []);
-      final tempDir = setUpTempDir();
-      setUpTempArtifacts(tempDir);
-      final exitCode = await IOOverrides.runZoned(
-        () => runWithOverrides(command.run),
-        getCurrentDirectory: () => tempDir,
-      );
-      verify(
-        () => logger.err(
-          '''
-Release not found: "$version"
-
-Patches can only be published for existing releases.
-Please create a release using "shorebird release" and try again.
-''',
-        ),
-      ).called(1);
-      expect(exitCode, ExitCode.software.code);
-    });
-
->>>>>>> 303ba654
     test('exits with code 70 when release version cannot be determiend',
         () async {
       when(() => ipa.versionNumber).thenThrow(Exception('oops'));
@@ -462,7 +384,6 @@
       expect(exitCode, equals(ExitCode.success.code));
       verifyNever(() => logger.confirm(any()));
       verify(
-<<<<<<< HEAD
         () => codePushClientWrapper.publishPatch(
           appId: any(named: 'appId'),
           releaseId: any(named: 'releaseId'),
@@ -471,103 +392,6 @@
           patchArtifactBundles: any(named: 'patchArtifactBundles'),
         ),
       ).called(1);
-=======
-        () => codePushClient.createPatch(releaseId: any(named: 'releaseId')),
-      ).called(1);
-    });
-
-    test('throws error when creating patch fails.', () async {
-      const error = 'something went wrong';
-      when(
-        () => codePushClient.createPatch(releaseId: any(named: 'releaseId')),
-      ).thenThrow(error);
-      final tempDir = setUpTempDir();
-      setUpTempArtifacts(tempDir);
-      final exitCode = await IOOverrides.runZoned(
-        () => runWithOverrides(command.run),
-        getCurrentDirectory: () => tempDir,
-      );
-      verify(() => progress.fail(error)).called(1);
-      expect(exitCode, ExitCode.software.code);
-    });
-
-    test('throws error when uploading patch artifact fails.', () async {
-      const error = 'something went wrong';
-      when(
-        () => codePushClient.createPatchArtifact(
-          artifactPath: any(named: 'artifactPath'),
-          patchId: any(named: 'patchId'),
-          arch: any(named: 'arch'),
-          platform: any(named: 'platform'),
-          hash: any(named: 'hash'),
-        ),
-      ).thenThrow(error);
-      final tempDir = setUpTempDir();
-      setUpTempArtifacts(tempDir);
-      final exitCode = await IOOverrides.runZoned(
-        () => runWithOverrides(command.run),
-        getCurrentDirectory: () => tempDir,
-      );
-      verify(() => progress.fail(error)).called(1);
-      expect(exitCode, ExitCode.software.code);
-    });
-
-    test('throws error when fetching channels fails.', () async {
-      const error = 'something went wrong';
-      when(
-        () => codePushClient.getChannels(appId: any(named: 'appId')),
-      ).thenThrow(error);
-      final tempDir = setUpTempDir();
-      setUpTempArtifacts(tempDir);
-      final exitCode = await IOOverrides.runZoned(
-        () => runWithOverrides(command.run),
-        getCurrentDirectory: () => tempDir,
-      );
-      verify(() => progress.fail(error)).called(1);
-      expect(exitCode, ExitCode.software.code);
-    });
-
-    test('throws error when creating channel fails.', () async {
-      const error = 'something went wrong';
-      when(
-        () => codePushClient.getChannels(appId: any(named: 'appId')),
-      ).thenAnswer((_) async => []);
-      when(
-        () => codePushClient.createChannel(
-          appId: any(named: 'appId'),
-          channel: any(named: 'channel'),
-        ),
-      ).thenThrow(error);
-      final tempDir = setUpTempDir();
-      setUpTempArtifacts(tempDir);
-      final exitCode = await IOOverrides.runZoned(
-        () => runWithOverrides(command.run),
-        getCurrentDirectory: () => tempDir,
-      );
-      verify(() => progress.fail(error)).called(1);
-      expect(exitCode, ExitCode.software.code);
-    });
-
-    test('throws error when promoting patch fails.', () async {
-      const error = 'something went wrong';
-      when(
-        () => codePushClient.getChannels(appId: any(named: 'appId')),
-      ).thenAnswer((_) async => []);
-      when(
-        () => codePushClient.promotePatch(
-          patchId: any(named: 'patchId'),
-          channelId: any(named: 'channelId'),
-        ),
-      ).thenThrow(error);
-      final tempDir = setUpTempDir();
-      setUpTempArtifacts(tempDir);
-      final exitCode = await IOOverrides.runZoned(
-        () => runWithOverrides(command.run),
-        getCurrentDirectory: () => tempDir,
-      );
-      verify(() => progress.fail(error)).called(1);
-      expect(exitCode, ExitCode.software.code);
->>>>>>> 303ba654
     });
 
     test('succeeds when patch is successful', () async {
