import 'dart:io';

import 'package:mason_logger/mason_logger.dart';
import 'package:mocktail/mocktail.dart';
import 'package:path/path.dart' as p;
import 'package:scoped/scoped.dart';
import 'package:shorebird_cli/src/artifact_builder.dart';
import 'package:shorebird_cli/src/logger.dart';
import 'package:shorebird_cli/src/os/operating_system_interface.dart';
import 'package:shorebird_cli/src/platform/platform.dart';
import 'package:shorebird_cli/src/shorebird_android_artifacts.dart';
import 'package:shorebird_cli/src/shorebird_env.dart';
import 'package:shorebird_cli/src/shorebird_process.dart';
import 'package:test/test.dart';

import 'fakes.dart';
import 'mocks.dart';

void main() {
  group(ArtifactBuilder, () {
    late Ios ios;
    late Logger logger;
    late OperatingSystemInterface operatingSystemInterface;
    late ShorebirdAndroidArtifacts shorebirdAndroidArtifacts;
    late ShorebirdEnv shorebirdEnv;
    late ShorebirdProcess shorebirdProcess;
    late ShorebirdProcessResult buildProcessResult;
    late ShorebirdProcessResult pubGetProcessResult;
    late ArtifactBuilder builder;

    R runWithOverrides<R>(R Function() body) {
      return runScoped(
        body,
        values: {
          iosRef.overrideWith(() => ios),
          loggerRef.overrideWith(() => logger),
          osInterfaceRef.overrideWith(() => operatingSystemInterface),
          processRef.overrideWith(() => shorebirdProcess),
          shorebirdEnvRef.overrideWith(() => shorebirdEnv),
          shorebirdAndroidArtifactsRef
              .overrideWith(() => shorebirdAndroidArtifacts),
        },
      );
    }

    setUpAll(() {
      registerFallbackValue(FakeShorebirdProcess());
      registerFallbackValue(Directory(''));
    });

    setUp(() {
      buildProcessResult = MockProcessResult();
      ios = MockIos();
      logger = MockLogger();
      operatingSystemInterface = MockOperatingSystemInterface();
      pubGetProcessResult = MockProcessResult();
      shorebirdAndroidArtifacts = MockShorebirdAndroidArtifacts();
      shorebirdEnv = MockShorebirdEnv();
      shorebirdProcess = MockShorebirdProcess();

      when(
        () => shorebirdProcess.run(
          'flutter',
          ['--no-version-check', 'pub', 'get', '--offline'],
          runInShell: any(named: 'runInShell'),
          useVendedFlutter: false,
        ),
      ).thenAnswer((_) async => pubGetProcessResult);
      when(() => pubGetProcessResult.exitCode)
          .thenReturn(ExitCode.success.code);
      when(
        () => shorebirdProcess.run(
          any(),
          any(),
          runInShell: any(named: 'runInShell'),
        ),
      ).thenAnswer((_) async => buildProcessResult);
      when(() => buildProcessResult.exitCode).thenReturn(ExitCode.success.code);
      when(() => logger.progress(any())).thenReturn(MockProgress());
      when(() => logger.info(any())).thenReturn(null);
      when(() => operatingSystemInterface.which('flutter'))
          .thenReturn('/path/to/flutter');
      when(() => shorebirdEnv.flutterRevision).thenReturn('1234');
      when(shorebirdEnv.getShorebirdProjectRoot).thenReturn(Directory(''));

      builder = ArtifactBuilder();
    });

    void verifyCorrectFlutterPubGet(
      Future<void> Function() testCall,
    ) {
      group('when flutter is installed', () {
        setUp(() {
          when(() => operatingSystemInterface.which('flutter'))
              .thenReturn('/path/to/flutter');
        });

        test('runs flutter pub get with system flutter', () async {
          await testCall();

          verify(
            () => shorebirdProcess.run(
              'flutter',
              ['--no-version-check', 'pub', 'get', '--offline'],
              runInShell: any(named: 'runInShell'),
              useVendedFlutter: false,
            ),
          ).called(1);
        });

        test('prints error message if system flutter pub get fails', () async {
          when(() => pubGetProcessResult.exitCode).thenReturn(1);

          await testCall();

          verify(
            () => logger.warn(
              '''
Build was successful, but `flutter pub get` failed to run after the build completed. You may see unexpected behavior in VS Code.

Either run `flutter pub get` manually, or follow the steps in ${link(uri: Uri.parse('https://docs.shorebird.dev/troubleshooting#i-installed-shorebird-and-now-i-cant-run-my-app-in-vs-code'))}.
''',
            ),
          ).called(1);
        });
      });

      group('when flutter is not installed', () {
        setUp(() {
          when(() => operatingSystemInterface.which('flutter'))
              .thenReturn(null);
        });

        test('does not attempt to run flutter pub get', () async {
          await testCall();

          verifyNever(
            () => shorebirdProcess.run(
              'flutter',
              ['--no-version-check', 'pub', 'get', '--offline'],
              runInShell: any(named: 'runInShell'),
              useVendedFlutter: false,
            ),
          );
        });
      });
    }

    group('buildAppBundle', () {
      setUp(() {
        when(
          () => shorebirdAndroidArtifacts.findAab(
            project: any(named: 'project'),
            flavor: any(named: 'flavor'),
          ),
        ).thenReturn(File('app-release.aab'));
      });

      test('invokes the correct flutter build command', () async {
        await runWithOverrides(() => builder.buildAppBundle());

        verify(
          () => shorebirdProcess.run(
            'flutter',
            ['build', 'appbundle', '--release'],
            runInShell: any(named: 'runInShell'),
            environment: any(named: 'environment'),
          ),
        ).called(1);
      });

      test('forward arguments to flutter build', () async {
        await runWithOverrides(
          () => builder.buildAppBundle(
            flavor: 'flavor',
            target: 'target',
            targetPlatforms: [Arch.arm64],
            argResultsRest: ['--foo', 'bar'],
          ),
        );

        verify(
          () => shorebirdProcess.run(
            'flutter',
            [
              'build',
              'appbundle',
              '--release',
              '--flavor=flavor',
              '--target=target',
              '--target-platform=android-arm64',
              '--foo',
              'bar',
            ],
            runInShell: any(named: 'runInShell'),
          ),
        ).called(1);
      });

      group('when multiple artifacts are found', () {
        setUp(() {
          when(
            () => shorebirdAndroidArtifacts.findAab(
              project: any(named: 'project'),
              flavor: any(named: 'flavor'),
            ),
          ).thenThrow(
            MultipleArtifactsFoundException(
              foundArtifacts: [File('a'), File('b')],
              buildDir: 'buildDir',
            ),
          );
        });

        test('throws BuildException', () {
          expect(
            () => runWithOverrides(() => builder.buildAppBundle()),
            throwsA(
              isA<ArtifactBuildException>().having(
                (e) => e.message,
                'message',
                '''Build succeeded, but it generated multiple AABs in the build directory. (a, b)''',
              ),
            ),
          );
        });
      });

      group('when no artifacts are found', () {
        setUp(() {
          when(
            () => shorebirdAndroidArtifacts.findAab(
              project: any(named: 'project'),
              flavor: any(named: 'flavor'),
            ),
          ).thenThrow(
            ArtifactNotFoundException(
              artifactName: 'app-release.aab',
              buildDir: 'buildDir',
            ),
          );
        });

        test('throws BuildException', () {
          expect(
            () => runWithOverrides(() => builder.buildAppBundle()),
            throwsA(
              isA<ArtifactBuildException>().having(
                (e) => e.message,
                'message',
                '''Build succeeded, but could not find the AAB in the build directory. Expected to find app-release.aab''',
              ),
            ),
          );
        });
      });

      group('after a build', () {
        group('when the build is successful', () {
          setUp(() {
            when(() => buildProcessResult.exitCode)
                .thenReturn(ExitCode.success.code);
          });

          verifyCorrectFlutterPubGet(
            () => runWithOverrides(() => builder.buildAppBundle()),
          );

          group('when the build fails', () {
            setUp(() {
              when(() => buildProcessResult.exitCode)
                  .thenReturn(ExitCode.software.code);
            });

            verifyCorrectFlutterPubGet(
              () => expectLater(
                () => runWithOverrides(() => builder.buildAppBundle()),
                throwsA(isA<ArtifactBuildException>()),
              ),
            );
          });
        });
      });
    });

    group('buildApk', () {
      setUp(() {
        when(
          () => shorebirdAndroidArtifacts.findApk(
            project: any(named: 'project'),
            flavor: any(named: 'flavor'),
          ),
        ).thenReturn(File('app-release.apk'));
      });

      test('invokes the correct flutter build command', () async {
        await runWithOverrides(() => builder.buildApk());

        verify(
          () => shorebirdProcess.run(
            'flutter',
            ['build', 'apk', '--release'],
            runInShell: any(named: 'runInShell'),
            environment: any(named: 'environment'),
          ),
        ).called(1);
      });

      test('forward arguments to flutter build', () async {
        await runWithOverrides(
          () => builder.buildApk(
            flavor: 'flavor',
            target: 'target',
            targetPlatforms: [Arch.arm64],
            argResultsRest: ['--foo', 'bar'],
          ),
        );

        verify(
          () => shorebirdProcess.run(
            'flutter',
            [
              'build',
              'apk',
              '--release',
              '--flavor=flavor',
              '--target=target',
              '--target-platform=android-arm64',
              '--foo',
              'bar',
            ],
            runInShell: any(named: 'runInShell'),
          ),
        ).called(1);
      });

      group('when multiple artifacts are found', () {
        setUp(() {
          when(
            () => shorebirdAndroidArtifacts.findApk(
              project: any(named: 'project'),
              flavor: any(named: 'flavor'),
            ),
          ).thenThrow(
            MultipleArtifactsFoundException(
              foundArtifacts: [File('a'), File('b')],
              buildDir: 'buildDir',
            ),
          );
        });

        test('throws BuildException', () {
          expect(
            () => runWithOverrides(() => builder.buildApk()),
            throwsA(
              isA<ArtifactBuildException>().having(
                (e) => e.message,
                'message',
                '''Build succeeded, but it generated multiple APKs in the build directory. (a, b)''',
              ),
            ),
          );
        });
      });

      group('when no artifacts are found', () {
        setUp(() {
          when(
            () => shorebirdAndroidArtifacts.findApk(
              project: any(named: 'project'),
              flavor: any(named: 'flavor'),
            ),
          ).thenThrow(
            ArtifactNotFoundException(
              artifactName: 'app-release.aab',
              buildDir: 'buildDir',
            ),
          );
        });

        test('throws BuildException', () {
          expect(
            () => runWithOverrides(() => builder.buildApk()),
            throwsA(
              isA<ArtifactBuildException>().having(
                (e) => e.message,
                'message',
                '''Build succeeded, but could not find the APK in the build directory. Expected to find app-release.aab''',
              ),
            ),
          );
        });
      });

      group('after a build', () {
        group('when the build is successful', () {
          setUp(() {
            when(() => buildProcessResult.exitCode)
                .thenReturn(ExitCode.success.code);
          });

          verifyCorrectFlutterPubGet(
            () => runWithOverrides(() => builder.buildApk()),
          );

          group('when the build fails', () {
            setUp(() {
              when(() => buildProcessResult.exitCode)
                  .thenReturn(ExitCode.software.code);
            });

            verifyCorrectFlutterPubGet(
              () => expectLater(
                () => runWithOverrides(() => builder.buildApk()),
                throwsA(isA<ArtifactBuildException>()),
              ),
            );
          });
        });
      });
    });

    group('buildAar', () {
      const buildNumber = '1.0';

      test('invokes the correct flutter build command', () async {
        await runWithOverrides(
          () => builder.buildAar(buildNumber: buildNumber),
        );

        verify(
          () => shorebirdProcess.run(
            'flutter',
            [
              'build',
              'aar',
              '--no-debug',
              '--no-profile',
              '--build-number=1.0',
            ],
            runInShell: any(named: 'runInShell'),
            environment: any(named: 'environment'),
          ),
        ).called(1);
      });

      test('forward arguments to flutter build', () async {
        await runWithOverrides(
          () => builder.buildAar(
            buildNumber: buildNumber,
            targetPlatforms: [Arch.arm64],
            argResultsRest: ['--foo', 'bar'],
          ),
        );

        verify(
          () => shorebirdProcess.run(
            'flutter',
            [
              'build',
              'aar',
              '--no-debug',
              '--no-profile',
              '--build-number=1.0',
              '--target-platform=android-arm64',
              '--foo',
              'bar',
            ],
            runInShell: any(named: 'runInShell'),
          ),
        ).called(1);
      });

      group('after a build', () {
        group('when the build is successful', () {
          setUp(() {
            when(() => buildProcessResult.exitCode)
                .thenReturn(ExitCode.success.code);
          });

          verifyCorrectFlutterPubGet(
            () async => runWithOverrides(
              () => builder.buildAar(buildNumber: buildNumber),
            ),
          );

          group('when the build fails', () {
            setUp(() {
              when(() => buildProcessResult.exitCode)
                  .thenReturn(ExitCode.software.code);
            });

            verifyCorrectFlutterPubGet(
              () async => expectLater(
                () async => runWithOverrides(
                  () => builder.buildAar(buildNumber: buildNumber),
                ),
                throwsA(isA<ArtifactBuildException>()),
              ),
            );
          });
        });
      });
    });

    group(
      'buildIpa',
      () {
        late File exportOptionsPlist;

        setUp(() {
          final tempDir = Directory.systemTemp.createTempSync();
          exportOptionsPlist =
              File(p.join(tempDir.path, 'exportoptions.plist'));
<<<<<<< HEAD
          when(() => ios.createExportOptionsPlist()).thenReturn(
            exportOptionsPlist,
          );
=======
          when(ios.createExportOptionsPlist).thenReturn(exportOptionsPlist);
>>>>>>> 9d7a367d
        });

        group('with default arguments', () {
          test('invokes flutter build with an export options plist', () async {
            await runWithOverrides(builder.buildIpa);

            verify(
              () => shorebirdProcess.run(
                'flutter',
                [
                  'build',
                  'ipa',
                  '--release',
                  '--export-options-plist=${exportOptionsPlist.path}',
                ],
                runInShell: true,
                environment: any(named: 'environment'),
              ),
            ).called(1);
          });
        });

        group('when export options plist is provided', () {
          test('forwards to flutter build', () async {
            await runWithOverrides(
              () => builder.buildIpa(
                exportOptionsPlist: File('custom_exportoptions.plist'),
              ),
            );

            verify(
              () => shorebirdProcess.run(
                'flutter',
                [
                  'build',
                  'ipa',
                  '--release',
                  '--export-options-plist=custom_exportoptions.plist',
                ],
                runInShell: any(named: 'runInShell'),
              ),
            ).called(1);
          });
        });

        test('does not provide export options plist without codesigning',
            () async {
          await runWithOverrides(
            () => builder.buildIpa(
              codesign: false,
              exportOptionsPlist: File('exportOptionsPlist.plist'),
            ),
          );

          verify(
            () => shorebirdProcess.run(
              'flutter',
              [
                'build',
                'ipa',
                '--release',
                '--no-codesign',
              ],
              runInShell: any(named: 'runInShell'),
              environment: any(named: 'environment'),
            ),
          ).called(1);
        });

        test('forwards extra arguments to flutter build', () async {
          await runWithOverrides(
            () => builder.buildIpa(
              codesign: false,
              exportOptionsPlist: File('exportOptionsPlist.plist'),
              flavor: 'flavor',
              target: 'target.dart',
              argResultsRest: ['--foo', 'bar'],
            ),
          );

          verify(
            () => shorebirdProcess.run(
              'flutter',
              [
                'build',
                'ipa',
                '--release',
                '--flavor=flavor',
                '--target=target.dart',
                '--no-codesign',
                '--foo',
                'bar',
              ],
              runInShell: any(named: 'runInShell'),
            ),
          ).called(1);
        });

        group('when the build fails', () {
          group('with non-zero exit code', () {
            setUp(() {
              when(() => buildProcessResult.exitCode)
                  .thenReturn(ExitCode.software.code);
            });

            test('throws ArtifactBuildException', () {
              expect(
                () => runWithOverrides(() => builder.buildIpa(codesign: false)),
                throwsA(isA<ArtifactBuildException>()),
              );
            });
          });

          group('with error message in stderr', () {
            setUp(() {
              when(() => buildProcessResult.exitCode)
                  .thenReturn(ExitCode.success.code);
              when(() => buildProcessResult.stderr).thenReturn(
                '''
Encountered error while creating the IPA:
error: exportArchive: Communication with Apple failed
error: exportArchive: No signing certificate "iOS Distribution" found
error: exportArchive: Communication with Apple failed
error: exportArchive: No signing certificate "iOS Distribution" found
error: exportArchive: Team "My Team" does not have permission to create "iOS App Store" provisioning profiles.
error: exportArchive: No profiles for 'com.example.co' were found
error: exportArchive: Communication with Apple failed
error: exportArchive: No signing certificate "iOS Distribution" found
error: exportArchive: Communication with Apple failed
error: exportArchive: No signing certificate "iOS Distribution" found
error: exportArchive: Communication with Apple failed
error: exportArchive: No signing certificate "iOS Distribution" found''',
              );
            });

            test('throws ArtifactBuildException with error message', () {
              expect(
                () => runWithOverrides(() => builder.buildIpa(codesign: false)),
                throwsA(
                  isA<ArtifactBuildException>().having(
                    (e) => e.message,
                    'message',
                    '''
Failed to build:
    Communication with Apple failed
    No signing certificate "iOS Distribution" found
    Team "My Team" does not have permission to create "iOS App Store" provisioning profiles.
    No profiles for 'com.example.co' were found''',
                  ),
                ),
              );
            });
          });
        });

        group('after a build', () {
          group('when the build is successful', () {
            setUp(() {
              when(() => buildProcessResult.exitCode)
                  .thenReturn(ExitCode.success.code);
            });

            verifyCorrectFlutterPubGet(
              () async => runWithOverrides(
                () => builder.buildIpa(codesign: false),
              ),
            );

            group('when the build fails', () {
              setUp(() {
                when(() => buildProcessResult.exitCode)
                    .thenReturn(ExitCode.software.code);
              });

              verifyCorrectFlutterPubGet(
                () async => expectLater(
                  () async => runWithOverrides(
                    () => builder.buildIpa(codesign: false),
                  ),
                  throwsA(isA<ArtifactBuildException>()),
                ),
              );
            });
          });
        });
      },
      testOn: 'mac-os',
    );
<<<<<<< HEAD

    group(
      'buildIosFramework',
      () {
        test('invokes the correct flutter build command', () async {
          await runWithOverrides(builder.buildIosFramework);

          verify(
            () => shorebirdProcess.run(
              'flutter',
              [
                'build',
                'ios-framework',
                '--no-debug',
                '--no-profile',
              ],
              runInShell: true,
              environment: any(named: 'environment'),
            ),
          ).called(1);
        });

        test('forward arguments to flutter build', () async {
          await runWithOverrides(
            () => builder.buildIosFramework(
              argResultsRest: ['--foo', 'bar'],
            ),
          );

          verify(
            () => shorebirdProcess.run(
              'flutter',
              [
                'build',
                'ios-framework',
                '--no-debug',
                '--no-profile',
                '--foo',
                'bar',
              ],
              runInShell: true,
            ),
          ).called(1);
        });

        group('after a build', () {
          group('when the build is successful', () {
            setUp(() {
              when(() => buildProcessResult.exitCode)
                  .thenReturn(ExitCode.success.code);
            });

            verifyCorrectFlutterPubGet(
              () => runWithOverrides(builder.buildIosFramework),
            );

            group('when the build fails', () {
              setUp(() {
                when(() => buildProcessResult.exitCode)
                    .thenReturn(ExitCode.software.code);
              });

              verifyCorrectFlutterPubGet(
                () => expectLater(
                  () => runWithOverrides(builder.buildIosFramework),
                  throwsA(isA<ArtifactBuildException>()),
                ),
              );
            });
          });
        });
      },
      testOn: 'mac-os',
    );
=======
>>>>>>> 9d7a367d
  });
}<|MERGE_RESOLUTION|>--- conflicted
+++ resolved
@@ -512,13 +512,7 @@
           final tempDir = Directory.systemTemp.createTempSync();
           exportOptionsPlist =
               File(p.join(tempDir.path, 'exportoptions.plist'));
-<<<<<<< HEAD
-          when(() => ios.createExportOptionsPlist()).thenReturn(
-            exportOptionsPlist,
-          );
-=======
           when(ios.createExportOptionsPlist).thenReturn(exportOptionsPlist);
->>>>>>> 9d7a367d
         });
 
         group('with default arguments', () {
@@ -707,7 +701,6 @@
       },
       testOn: 'mac-os',
     );
-<<<<<<< HEAD
 
     group(
       'buildIosFramework',
@@ -782,7 +775,5 @@
       },
       testOn: 'mac-os',
     );
-=======
->>>>>>> 9d7a367d
   });
 }