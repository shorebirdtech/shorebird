--- conflicted
+++ resolved
@@ -512,13 +512,7 @@
           final tempDir = Directory.systemTemp.createTempSync();
           exportOptionsPlist =
               File(p.join(tempDir.path, 'exportoptions.plist'));
-<<<<<<< HEAD
-          when(() => ios.createExportOptionsPlist()).thenReturn(
-            exportOptionsPlist,
-          );
-=======
           when(ios.createExportOptionsPlist).thenReturn(exportOptionsPlist);
->>>>>>> b37c5b1b
         });
 
         group('with default arguments', () {
