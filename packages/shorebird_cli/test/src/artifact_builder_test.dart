--- conflicted
+++ resolved
@@ -512,13 +512,7 @@
           final tempDir = Directory.systemTemp.createTempSync();
           exportOptionsPlist =
               File(p.join(tempDir.path, 'exportoptions.plist'));
-<<<<<<< HEAD
-          when(() => ios.createExportOptionsPlist()).thenReturn(
-=======
-          when(ios.createExportOptionsPlist).thenReturn(
->>>>>>> e9f10d89
-            exportOptionsPlist,
-          );
+          when(ios.createExportOptionsPlist).thenReturn(exportOptionsPlist);
         });
 
         group('with default arguments', () {
