import 'dart:io';

import 'package:mason_logger/mason_logger.dart';
import 'package:mocktail/mocktail.dart';
import 'package:path/path.dart' as p;
import 'package:pub_semver/pub_semver.dart';
import 'package:scoped/scoped.dart';
import 'package:shorebird_cli/src/executables/executables.dart';
import 'package:shorebird_cli/src/process.dart';
import 'package:test/test.dart';

import '../mocks.dart';

void main() {
  group(XcodeBuild, () {
    late ShorebirdProcess process;
    late ShorebirdProcessResult processResult;
    late XcodeBuild xcodeBuild;

    R runWithOverrides<R>(R Function() body) {
      return runScoped(
        body,
        values: {
          processRef.overrideWith(() => process),
        },
      );
    }

    Directory setUpAppTempDir() {
      final tempDir = Directory.systemTemp.createTempSync();
      Directory(p.join(tempDir.path, 'ios')).createSync(recursive: true);
      return tempDir;
    }

    setUp(() {
      process = MockShorebirdProcess();
      processResult = MockShorebirdProcessResult();
      xcodeBuild = runWithOverrides(XcodeBuild.new);
    });

    group(MissingIOSProjectException, () {
      test('toString', () {
        const exception = MissingIOSProjectException('test_project_path');
        expect(
          exception.toString(),
          '''
Could not find an iOS project in test_project_path.
To add iOS, run "flutter create . --platforms ios"''',
        );
      });
    });

    group('list', () {
      test('throws a MissingIOSProjectException if no iOS project is found',
          () {
        final tempDir = Directory.systemTemp.createTempSync();
        expect(
          () => xcodeBuild.list(tempDir.path),
          throwsA(isA<MissingIOSProjectException>()),
        );
        verifyNever(
          () => process.run(
            any(),
            any(),
            workingDirectory: any(named: 'workingDirectory'),
          ),
        );
      });

      test('throws ProcessException when xcodebuild fails', () async {
        final tempDir = setUpAppTempDir();
        const message = 'oops';
        when(
          () => process.run(
            any(),
            any(),
            workingDirectory: any(named: 'workingDirectory'),
          ),
        ).thenAnswer(
          (_) async => ShorebirdProcessResult(
            exitCode: ExitCode.software.code,
            stdout: '',
            stderr: message,
          ),
        );
        expect(
          () => runWithOverrides(() => xcodeBuild.list(tempDir.path)),
          throwsA(isA<ProcessException>()),
        );
      });

      test('returns correct XcodeProjectBuildInfo for an app', () async {
        final tempDir = setUpAppTempDir();
        when(
          () => process.run(
            any(),
            any(),
            workingDirectory: any(named: 'workingDirectory'),
          ),
        ).thenAnswer(
          (_) async => ShorebirdProcessResult(
            exitCode: ExitCode.success.code,
            stdout: File(p.join('test', 'fixtures', 'xcodebuild_list.txt'))
                .readAsStringSync(),
            stderr: '',
          ),
        );
        final info = await runWithOverrides(
          () => xcodeBuild.list(tempDir.path),
        );
        expect(info.targets, equals({'Runner', 'RunnerTests'}));
        expect(
          info.buildConfigurations,
          equals(
            {
              'Debug',
              'Debug-stable',
              'Debug-internal',
              'Release',
              'Release-stable',
              'Release-internal',
              'Profile',
              'Profile-stable',
              'Profile-internal',
            },
          ),
        );
        expect(info.schemes, equals({'Runner', 'stable', 'internal'}));
        verify(
          () => process.run(
            'xcodebuild',
            ['-list'],
            workingDirectory: p.join(tempDir.path, 'ios'),
          ),
        ).called(1);
      });
    });

    group('xcodeVersion', () {
      late ExitCode exitCode;
      late String stdout;

      setUp(() {
        when(() => process.run(XcodeBuild.executable, ['-version']))
            .thenAnswer((_) async => processResult);
        when(() => processResult.exitCode).thenAnswer((_) => exitCode.code);
        when(() => processResult.stdout).thenAnswer((_) => stdout);
      });

      group('when a non-zero exit code is returned', () {
        const errorMessage = 'An unexpected error occurred.';
        setUp(() {
          stdout = '';
          exitCode = ExitCode.cantCreate;
          when(() => processResult.stderr).thenReturn(errorMessage);
        });

        test('throws a ProcessException', () async {
          expect(
            () => runWithOverrides(xcodeBuild.xcodeVersion),
            throwsA(
              isA<ProcessException>()
                  .having((e) => e.message, 'message', errorMessage),
            ),
          );
        });
      });

      group('when stdout contains unexpected output', () {
        setUp(() {
          exitCode = ExitCode.success;
        });

<<<<<<< HEAD
        test('throws FormatException if output is empty', () async {
          stdout = '';
          expect(
            () => runWithOverrides(xcodeBuild.xcodeVersion),
            throwsA(
              isA<FormatException>().having(
                (e) => e.message,
                'message',
                'Could not parse Xcode version from output: "".',
              ),
            ),
          );
        });

        test('throws FormatException if output does not contain version',
            () async {
          stdout = 'unexpected output';
          expect(
            () => runWithOverrides(xcodeBuild.xcodeVersion),
            throwsA(
              isA<FormatException>().having(
                (e) => e.message,
                'message',
                'Could not parse "output".',
              ),
            ),
=======
        test('reutrns null if output is empty', () async {
          stdout = '';
          expect(
            await runWithOverrides(xcodeBuild.xcodeVersion),
            isNull,
          );
        });

        test('returns null if output does not contain version', () async {
          stdout = 'unexpected output';
          expect(
            await runWithOverrides(xcodeBuild.xcodeVersion),
            isNull,
>>>>>>> 9244c50a
          );
        });
      });

      group('when stdout contains valid output', () {
        setUp(() {
          exitCode = ExitCode.success;
        });

        test('returns correct version with major, minor, and build numbers',
            () async {
          stdout = '''
Xcode 14.3.1
Build version 14E300c
''';
          final version = await runWithOverrides(xcodeBuild.xcodeVersion);
          expect(version, Version(14, 3, 1));
        });

        test('returns correct version with only major and minor numbers',
            () async {
          stdout = '''
Xcode 15.0
Build version 15A240d
''';
          final version = await runWithOverrides(xcodeBuild.xcodeVersion);
          expect(version, Version(15, 0, 0));
        });
      });
    });
  });
}<|MERGE_RESOLUTION|>--- conflicted
+++ resolved
@@ -171,34 +171,6 @@
           exitCode = ExitCode.success;
         });
 
-<<<<<<< HEAD
-        test('throws FormatException if output is empty', () async {
-          stdout = '';
-          expect(
-            () => runWithOverrides(xcodeBuild.xcodeVersion),
-            throwsA(
-              isA<FormatException>().having(
-                (e) => e.message,
-                'message',
-                'Could not parse Xcode version from output: "".',
-              ),
-            ),
-          );
-        });
-
-        test('throws FormatException if output does not contain version',
-            () async {
-          stdout = 'unexpected output';
-          expect(
-            () => runWithOverrides(xcodeBuild.xcodeVersion),
-            throwsA(
-              isA<FormatException>().having(
-                (e) => e.message,
-                'message',
-                'Could not parse "output".',
-              ),
-            ),
-=======
         test('reutrns null if output is empty', () async {
           stdout = '';
           expect(
@@ -212,7 +184,6 @@
           expect(
             await runWithOverrides(xcodeBuild.xcodeVersion),
             isNull,
->>>>>>> 9244c50a
           );
         });
       });
