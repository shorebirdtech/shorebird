import 'dart:io';

import 'package:mocktail/mocktail.dart';
import 'package:scoped/scoped.dart';
import 'package:shorebird_cli/src/cache.dart';
import 'package:shorebird_cli/src/executables/executables.dart';
import 'package:shorebird_cli/src/shorebird_artifacts.dart';
import 'package:shorebird_cli/src/shorebird_env.dart';
import 'package:shorebird_cli/src/shorebird_process.dart';
import 'package:test/test.dart';

import '../mocks.dart';

void main() {
  group(AotTools, () {
    late Cache cache;
    late ShorebirdArtifacts shorebirdArtifacts;
    late ShorebirdProcess process;
    late ShorebirdEnv shorebirdEnv;
    late Directory workingDirectory;
    late File dartBinaryFile;
    late AotTools aotTools;

    R runWithOverrides<R>(R Function() body) {
      return runScoped(
        body,
        values: {
          cacheRef.overrideWith(() => cache),
          processRef.overrideWith(() => process),
          shorebirdArtifactsRef.overrideWith(() => shorebirdArtifacts),
          shorebirdEnvRef.overrideWith(() => shorebirdEnv),
        },
      );
    }

    setUp(() {
      cache = MockCache();
      process = MockShorebirdProcess();
      shorebirdArtifacts = MockShorebirdArtifacts();
      shorebirdEnv = MockShorebirdEnv();
      dartBinaryFile = File('dart');
      workingDirectory = Directory('aot-tools test');
      aotTools = AotTools();

      when(() => cache.updateAll()).thenAnswer((_) async {});
      when(() => shorebirdEnv.dartBinaryFile).thenReturn(dartBinaryFile);
      when(
        () => shorebirdArtifacts.getArtifactPath(
          artifact: ShorebirdArtifact.aotTools,
        ),
      ).thenReturn('aot-tools.dill');
    });

    group('link', () {
      const base = './path/to/base.aot';
      const patch = './path/to/patch.aot';
      const analyzeSnapshot = './path/to/analyze_snapshot.aot';
<<<<<<< HEAD
      const outPath = './path/to/out.vmcode';
=======
      const outputPath = './path/to/out.vmcode';
>>>>>>> 3dc3a188

      test('throws Exception when process exits with non-zero code', () async {
        when(
          () => shorebirdArtifacts.getArtifactPath(
            artifact: ShorebirdArtifact.aotTools,
          ),
        ).thenReturn('aot-tools');
        when(
          () => process.run(
            dartBinaryFile.path,
            any(),
            workingDirectory: any(named: 'workingDirectory'),
          ),
        ).thenAnswer(
          (_) async => const ShorebirdProcessResult(
            exitCode: 1,
            stdout: '',
            stderr: 'error',
          ),
        );
        await expectLater(
          () => runWithOverrides(
            () => aotTools.link(
              base: base,
              patch: patch,
              analyzeSnapshot: analyzeSnapshot,
<<<<<<< HEAD
              outputPath: outPath,
=======
              outputPath: outputPath,
>>>>>>> 3dc3a188
            ),
          ),
          throwsA(
            isA<Exception>().having(
              (e) => '$e',
              'exception',
              'Exception: Failed to link: error',
            ),
          ),
        );
      });

      group('when aot-tools is a kernel file', () {
        const aotToolsPath = 'aot_tools.dill';

        setUp(() {
          when(
            () => shorebirdArtifacts.getArtifactPath(
              artifact: ShorebirdArtifact.aotTools,
            ),
          ).thenReturn(aotToolsPath);
        });

        test('links and exits with code 0', () async {
          when(
            () => process.run(
              dartBinaryFile.path,
              any(),
              workingDirectory: any(named: 'workingDirectory'),
            ),
          ).thenAnswer(
            (_) async => const ShorebirdProcessResult(
              exitCode: 0,
              stdout: '',
              stderr: '',
            ),
          );
          await expectLater(
            runWithOverrides(
              () => aotTools.link(
                base: base,
                patch: patch,
                analyzeSnapshot: analyzeSnapshot,
                workingDirectory: workingDirectory.path,
<<<<<<< HEAD
                outputPath: outPath,
=======
                outputPath: outputPath,
>>>>>>> 3dc3a188
              ),
            ),
            completes,
          );
          verify(
            () => process.run(
              dartBinaryFile.path,
              [
                aotToolsPath,
                'link',
                '--base=$base',
                '--patch=$patch',
                '--analyze-snapshot=$analyzeSnapshot',
<<<<<<< HEAD
                '--output=$outPath',
=======
                '--output=$outputPath',
>>>>>>> 3dc3a188
              ],
              workingDirectory: any(named: 'workingDirectory'),
            ),
          ).called(1);
        });
      });

      group('when aot_tools is a dart file', () {
        const aotToolsPath = 'aot_tools.dart';

        setUp(() {
          when(
            () => shorebirdArtifacts.getArtifactPath(
              artifact: ShorebirdArtifact.aotTools,
            ),
          ).thenReturn(aotToolsPath);
        });

        test('links and exits with code 0', () async {
          when(
            () => process.run(
              any(),
              any(),
              workingDirectory: any(named: 'workingDirectory'),
            ),
          ).thenAnswer(
            (_) async => const ShorebirdProcessResult(
              exitCode: 0,
              stdout: '',
              stderr: '',
            ),
          );
          await expectLater(
            runWithOverrides(
              () => aotTools.link(
                base: base,
                patch: patch,
                analyzeSnapshot: analyzeSnapshot,
                workingDirectory: workingDirectory.path,
<<<<<<< HEAD
                outputPath: outPath,
=======
                outputPath: outputPath,
>>>>>>> 3dc3a188
              ),
            ),
            completes,
          );
          verify(
            () => process.run(
              dartBinaryFile.path,
              [
                aotToolsPath,
                'link',
                '--base=$base',
                '--patch=$patch',
                '--analyze-snapshot=$analyzeSnapshot',
<<<<<<< HEAD
                '--output=$outPath',
=======
                '--output=$outputPath',
>>>>>>> 3dc3a188
              ],
              workingDirectory: any(named: 'workingDirectory'),
            ),
          ).called(1);
        });
      });
    });

    group('isGeneratePatchDiffBaseSupported', () {
      var stderr = '';
      setUp(() {
        when(
          () => process.run(
            dartBinaryFile.path,
            any(),
            workingDirectory: any(named: 'workingDirectory'),
          ),
        ).thenAnswer(
          (_) async =>
              ShorebirdProcessResult(exitCode: 1, stdout: '', stderr: stderr),
        );
      });

      group('when dump_blobs flag is not recognized', () {
        setUp(() {
          stderr = 'Could not find a command named "dump_blobs"';
        });

        test('returns false', () async {
          final result = await runWithOverrides(
            () => aotTools.isGeneratePatchDiffBaseSupported(),
          );
          expect(result, isFalse);
        });
      });

      group('when dump_blobs is recognized', () {
        setUp(() {
          stderr = 'Invalid snapshot';
        });

        test('returns true', () async {
          final result = await runWithOverrides(
            () => aotTools.isGeneratePatchDiffBaseSupported(),
          );
          expect(result, isTrue);
        });
      });
    });

    group('generatePatchDiffBase', () {
      setUp(() {
        when(
          () => process.run(
            any(),
            any(),
            workingDirectory: any(named: 'workingDirectory'),
          ),
        ).thenAnswer(
          (_) async => const ShorebirdProcessResult(
            exitCode: 0,
            stdout: '',
            stderr: 'error',
          ),
        );
      });

      group('when command returns non-zero exit code', () {
        setUp(() {
          when(
            () => process.run(
              any(),
              any(),
              workingDirectory: any(named: 'workingDirectory'),
            ),
          ).thenAnswer(
            (_) async => const ShorebirdProcessResult(
              exitCode: 1,
              stdout: '',
              stderr: 'error',
            ),
          );
        });

        test('throws exception', () async {
          await expectLater(
            () => runWithOverrides(
              () => aotTools.generatePatchDiffBase(
                releaseSnapshot: File('release_snapshot'),
                analyzeSnapshotPath: 'analyze_snapshot',
              ),
            ),
            throwsA(
              isA<Exception>().having(
                (e) => '$e',
                'exception',
                'Exception: Failed to generate patch diff base: error',
              ),
            ),
          );
        });
      });

      group('when out file does not exist', () {
        setUp(() {
          when(
            () => process.run(
              any(),
              any(),
              workingDirectory: any(named: 'workingDirectory'),
            ),
          ).thenAnswer(
            (_) async => const ShorebirdProcessResult(
              exitCode: 0,
              stdout: '',
              stderr: '',
            ),
          );
        });

        test('throws exception', () async {
          await expectLater(
            () => runWithOverrides(
              () => aotTools.generatePatchDiffBase(
                releaseSnapshot: File('release_snapshot'),
                analyzeSnapshotPath: 'analyze_snapshot',
              ),
            ),
            throwsA(
              isA<Exception>().having(
                (e) => '$e',
                'exception',
                '''Exception: Failed to generate patch diff base: output file does not exist''',
              ),
            ),
          );
        });
      });

      group('when out file is created', () {
        setUp(() {
          when(
            () => process.run(
              any(),
              any(),
              workingDirectory: any(named: 'workingDirectory'),
            ),
          ).thenAnswer((invocation) async {
            final outArgument =
                (invocation.positionalArguments.last as List<String>)
                    .firstWhere((String element) => element.startsWith('--out'))
                    .split('=')
                    .last;
            File(outArgument).createSync(recursive: true);
            return const ShorebirdProcessResult(
              exitCode: 0,
              stdout: '',
              stderr: '',
            );
          });
        });

        test('returns path to file', () async {
          final result = await runWithOverrides(
            () => aotTools.generatePatchDiffBase(
              releaseSnapshot: File('release_snapshot'),
              analyzeSnapshotPath: 'analyze_snapshot',
            ),
          );

          expect(result.existsSync(), isTrue);
        });
      });
    });
  });
}<|MERGE_RESOLUTION|>--- conflicted
+++ resolved
@@ -55,11 +55,7 @@
       const base = './path/to/base.aot';
       const patch = './path/to/patch.aot';
       const analyzeSnapshot = './path/to/analyze_snapshot.aot';
-<<<<<<< HEAD
-      const outPath = './path/to/out.vmcode';
-=======
       const outputPath = './path/to/out.vmcode';
->>>>>>> 3dc3a188
 
       test('throws Exception when process exits with non-zero code', () async {
         when(
@@ -86,11 +82,7 @@
               base: base,
               patch: patch,
               analyzeSnapshot: analyzeSnapshot,
-<<<<<<< HEAD
-              outputPath: outPath,
-=======
               outputPath: outputPath,
->>>>>>> 3dc3a188
             ),
           ),
           throwsA(
@@ -135,11 +127,7 @@
                 patch: patch,
                 analyzeSnapshot: analyzeSnapshot,
                 workingDirectory: workingDirectory.path,
-<<<<<<< HEAD
-                outputPath: outPath,
-=======
                 outputPath: outputPath,
->>>>>>> 3dc3a188
               ),
             ),
             completes,
@@ -153,11 +141,7 @@
                 '--base=$base',
                 '--patch=$patch',
                 '--analyze-snapshot=$analyzeSnapshot',
-<<<<<<< HEAD
-                '--output=$outPath',
-=======
                 '--output=$outputPath',
->>>>>>> 3dc3a188
               ],
               workingDirectory: any(named: 'workingDirectory'),
             ),
@@ -197,11 +181,7 @@
                 patch: patch,
                 analyzeSnapshot: analyzeSnapshot,
                 workingDirectory: workingDirectory.path,
-<<<<<<< HEAD
-                outputPath: outPath,
-=======
                 outputPath: outputPath,
->>>>>>> 3dc3a188
               ),
             ),
             completes,
@@ -215,11 +195,7 @@
                 '--base=$base',
                 '--patch=$patch',
                 '--analyze-snapshot=$analyzeSnapshot',
-<<<<<<< HEAD
-                '--output=$outPath',
-=======
                 '--output=$outputPath',
->>>>>>> 3dc3a188
               ],
               workingDirectory: any(named: 'workingDirectory'),
             ),
