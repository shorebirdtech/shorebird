import 'dart:convert';
import 'dart:io' hide Platform;

import 'package:cli_util/cli_util.dart';
import 'package:googleapis_auth/googleapis_auth.dart' as oauth2;
import 'package:http/http.dart' as http;
import 'package:jwt/jwt.dart' show Jwt, JwtPayload;
import 'package:mason_logger/mason_logger.dart';
import 'package:mocktail/mocktail.dart';
import 'package:path/path.dart' as p;
import 'package:platform/platform.dart';
import 'package:scoped/scoped.dart';
import 'package:shorebird_cli/src/auth/auth.dart';
import 'package:shorebird_cli/src/command_runner.dart';
import 'package:shorebird_cli/src/http_client/http_client.dart';
import 'package:shorebird_cli/src/logger.dart';
import 'package:shorebird_cli/src/platform.dart';
import 'package:shorebird_code_push_client/shorebird_code_push_client.dart';
import 'package:test/test.dart';

import '../fakes.dart';
import '../mocks.dart';

<<<<<<< HEAD
=======
class FakeAuthEndpoints extends oauth2.AuthEndpoints {
  @override
  Uri get authorizationEndpoint => Uri.https('example.com');

  @override
  Uri get tokenEndpoint => Uri.https('example.com');
}

>>>>>>> 3a18fa00
const googleJwtIssuer = 'https://accounts.google.com';
const microsoftJwtIssuer =
    'https://login.microsoftonline.com/9188040d-6c67-4c5b-b112-36a304b66dad/v2.0';

void main() {
  group('scoped', () {
    test('creates instance with default constructor', () {
      final instance = runScoped(
        () => auth,
        values: {
          authRef,
          httpClientRef.overrideWith(MockHttpClient.new),
        },
      );
      expect(
        instance.credentialsFilePath,
        p.join(applicationConfigHome(executableName), 'credentials.json'),
      );
    });
  });

<<<<<<< HEAD
=======
  group('OauthValues', () {
    final fakeAuthEndpoints = FakeAuthEndpoints();

    group('clientId', () {
      test('throws UnsupportedError when endpoints is not a known type', () {
        expect(() => fakeAuthEndpoints.clientId, throwsUnsupportedError);
      });
    });

    group('scopes', () {
      test('throws UnsupportedError when endpoints is not a known type', () {
        expect(() => fakeAuthEndpoints.scopes, throwsUnsupportedError);
      });
    });
  });

>>>>>>> 3a18fa00
  group('JwtClaims', () {
    group('email', () {
      test('returns null when idToken is not a valid jwt', () {
        final credentials = oauth2.AccessCredentials(
          oauth2.AccessToken(
            'Bearer',
            'accessToken',
            DateTime.now().add(const Duration(minutes: 10)).toUtc(),
          ),
          '',
          [],
          idToken: 'not a valid jwt',
        );

        expect(credentials.email, isNull);
      });
    });
  });

  group('OauthAuthEndpoints', () {
    late Jwt jwt;
    late JwtPayload payload;

    setUp(() {
      payload = MockJwtPayload();
      jwt = Jwt(
        header: MockJwtHeader(),
        payload: payload,
        signature: 'signature',
      );
    });

    group('authEndpoints', () {
      group('when issuer is login.microsoft.online', () {
        setUp(() {
          when(() => payload.iss).thenReturn(microsoftJwtIssuer);
        });

<<<<<<< HEAD
        test('returns AuthProvider.microsoft', () {
          expect(jwt.authProvider, equals(AuthProvider.microsoft));
=======
        test('returns MicrosoftAuthEndpoints', () {
          expect(jwt.authEndpoints, isA<MicrosoftAuthEndpoints>());
>>>>>>> 3a18fa00
        });
      });

      group('when issuer is accounts.google.com', () {
        setUp(() {
          when(() => payload.iss).thenReturn(googleJwtIssuer);
        });

<<<<<<< HEAD
        test('returns AuthProvider.google', () {
          expect(jwt.authProvider, equals(AuthProvider.google));
=======
        test('returns GoogleAuthEndpoints', () {
          expect(jwt.authEndpoints, isA<GoogleAuthEndpoints>());
>>>>>>> 3a18fa00
        });
      });

      group('when issuer is unknown', () {
        setUp(() {
          when(() => payload.iss).thenReturn('https://example.com');
        });

        test('throws exception', () {
          expect(
            () => jwt.authEndpoints,
            throwsA(
              isA<Exception>().having(
                (e) => e.toString(),
                'message',
                'Exception: Unknown jwt issuer: https://example.com',
              ),
            ),
          );
        });
      });
    });
  });

  group(Auth, () {
    const idToken =
        '''eyJhbGciOiJIUzI1NiIsImtpZCI6IjEyMzQiLCJ0eXAiOiJKV1QifQ.eyJpc3MiOiJodHRwczovL2FjY291bnRzLmdvb2dsZS5jb20iLCJhenAiOiI1MjMzMDIyMzMyOTMtZWlhNWFudG0wdGd2ZWsyNDB0NDZvcmN0a3RpYWJyZWsuYXBwcy5nb29nbGV1c2VyY29udGVudC5jb20iLCJhdWQiOiI1MjMzMDIyMzMyOTMtZWlhNWFudG0wdGd2ZWsyNDB0NDZvcmN0a3RpYWJyZWsuYXBwcy5nb29nbGV1c2VyY29udGVudC5jb20iLCJzdWIiOiIxMjM0NSIsImhkIjoic2hvcmViaXJkLmRldiIsImVtYWlsIjoidGVzdEBlbWFpbC5jb20iLCJlbWFpbF92ZXJpZmllZCI6dHJ1ZSwiaWF0IjoxMjM0LCJleHAiOjY3ODl9.MYbITALvKsGYTYjw1o7AQ0ObkqRWVBSr9cFYJrvA46g''';
    const email = 'test@email.com';
    const user = User(
      id: 42,
      email: email,
      jwtIssuer: googleJwtIssuer,
    );
    const refreshToken = '';
    const scopes = <String>[];
<<<<<<< HEAD
=======
    final googleAuthEndpoints = GoogleAuthEndpoints();
    final microsoftAuthEndpoints = MicrosoftAuthEndpoints();
>>>>>>> 3a18fa00
    final accessToken = oauth2.AccessToken(
      'Bearer',
      'accessToken',
      DateTime.now().add(const Duration(minutes: 10)).toUtc(),
    );

    final accessCredentials = oauth2.AccessCredentials(
      accessToken,
      refreshToken,
      scopes,
      idToken: idToken,
    );

    late String credentialsDir;
    late http.Client httpClient;
    late CodePushClient codePushClient;
    late Logger logger;
    late Auth auth;
    late Platform platform;

    setUpAll(() {
      registerFallbackValue(FakeBaseRequest());
    });

    R runWithOverrides<R>(R Function() body) {
      return runScoped(
        body,
        values: {
          httpClientRef.overrideWith(() => httpClient),
          loggerRef.overrideWith(() => logger),
          platformRef.overrideWith(() => platform),
        },
      );
    }

    Auth buildAuth() {
      return runWithOverrides(
        () => Auth(
          credentialsDir: credentialsDir,
          httpClient: httpClient,
          buildCodePushClient: ({Uri? hostedUri, http.Client? httpClient}) {
            return codePushClient;
          },
          obtainAccessCredentials:
              (authEndpoints, clientId, scopes, client, userPrompt) async {
            return accessCredentials;
          },
        ),
      );
    }

    void writeCredentials() {
      File(
        p.join(credentialsDir, 'credentials.json'),
      ).writeAsStringSync(jsonEncode(accessCredentials.toJson()));
    }

    setUp(() {
      credentialsDir = Directory.systemTemp.createTempSync().path;
      httpClient = MockHttpClient();
      codePushClient = MockCodePushClient();
      logger = MockLogger();
      platform = MockPlatform();

      when(() => codePushClient.getCurrentUser()).thenAnswer((_) async => user);
      when(() => platform.environment).thenReturn(<String, String>{});

      auth = buildAuth();
    });

    group('AuthenticatedClient', () {
      group('token', () {
        const token =
            '''eyJhbGciOiJIUzI1NiIsImtpZCI6IjEyMzQiLCJ0eXAiOiJKV1QifQ.eyJpc3MiOiJodHRwczovL2FjY291bnRzLmdvb2dsZS5jb20iLCJhenAiOiI1MjMzMDIyMzMyOTMtZWlhNWFudG0wdGd2ZWsyNDB0NDZvcmN0a3RpYWJyZWsuYXBwcy5nb29nbGV1c2VyY29udGVudC5jb20iLCJhdWQiOiI1MjMzMDIyMzMyOTMtZWlhNWFudG0wdGd2ZWsyNDB0NDZvcmN0a3RpYWJyZWsuYXBwcy5nb29nbGV1c2VyY29udGVudC5jb20iLCJzdWIiOiIxMjM0NSIsImhkIjoic2hvcmViaXJkLmRldiIsImVtYWlsIjoidGVzdEBlbWFpbC5jb20iLCJlbWFpbF92ZXJpZmllZCI6dHJ1ZSwiaWF0IjoxMjM0LCJleHAiOjY3ODl9.MYbITALvKsGYTYjw1o7AQ0ObkqRWVBSr9cFYJrvA46g''';

        test('does not require an onRefreshCredentials callback', () {
          expect(
            () => AuthenticatedClient.token(
              token: token,
              httpClient: httpClient,
              refreshCredentials:
                  (authEndpoints, clientId, credentials, client) async =>
                      accessCredentials,
            ),
            returnsNormally,
          );
        });

        test('refreshes and uses new token when credentials are expired.',
            () async {
          when(() => httpClient.send(any())).thenAnswer(
            (_) async => http.StreamedResponse(
              const Stream.empty(),
              HttpStatus.ok,
            ),
          );

          final onRefreshCredentialsCalls = <oauth2.AccessCredentials>[];

          final client = AuthenticatedClient.token(
            token: token,
            httpClient: httpClient,
            onRefreshCredentials: onRefreshCredentialsCalls.add,
            refreshCredentials:
                (authEndpoints, clientId, credentials, client) async =>
                    accessCredentials,
          );

          await runWithOverrides(
            () => client.get(Uri.parse('https://example.com')),
          );

          expect(
            onRefreshCredentialsCalls,
            equals([
              isA<oauth2.AccessCredentials>()
                  .having((c) => c.idToken, 'token', idToken),
            ]),
          );
          final captured = verify(() => httpClient.send(captureAny())).captured;
          expect(captured, hasLength(1));
          final request = captured.first as http.BaseRequest;
          expect(request.headers['Authorization'], equals('Bearer $idToken'));
        });

        test('uses valid token when credentials valid.', () async {
          when(() => httpClient.send(any())).thenAnswer(
            (_) async => http.StreamedResponse(
              const Stream.empty(),
              HttpStatus.ok,
            ),
          );
          final onRefreshCredentialsCalls = <oauth2.AccessCredentials>[];
          final client = AuthenticatedClient.token(
            token: token,
            httpClient: httpClient,
            onRefreshCredentials: onRefreshCredentialsCalls.add,
            refreshCredentials:
                (authEndpoints, clientId, credentials, client) async =>
                    accessCredentials,
          );

          await runWithOverrides(
            () async {
              await client.get(Uri.parse('https://example.com'));
              await client.get(Uri.parse('https://example.com'));
            },
          );

          expect(onRefreshCredentialsCalls.length, equals(1));
          final captured = verify(() => httpClient.send(captureAny())).captured;
          expect(captured, hasLength(2));
          var request = captured.first as http.BaseRequest;
          expect(request.headers['Authorization'], equals('Bearer $idToken'));
          request = captured.last as http.BaseRequest;
          expect(request.headers['Authorization'], equals('Bearer $idToken'));
        });
      });

      group('credentials', () {
        test('refreshes and uses new token when credentials are expired.',
            () async {
          when(() => httpClient.send(any())).thenAnswer(
            (_) async => http.StreamedResponse(
              const Stream.empty(),
              HttpStatus.ok,
            ),
          );

          const expiredIdToken =
              '''eyJhbGciOiJIUzI1NiIsImtpZCI6IjEyMzQiLCJ0eXAiOiJKV1QifQ.eyJpc3MiOiJodHRwczovL2FjY291bnRzLmdvb2dsZS5jb20iLCJhenAiOiI1MjMzMDIyMzMyOTMtZWlhNWFudG0wdGd2ZWsyNDB0NDZvcmN0a3RpYWJyZWsuYXBwcy5nb29nbGV1c2VyY29udGVudC5jb20iLCJhdWQiOiI1MjMzMDIyMzMyOTMtZWlhNWFudG0wdGd2ZWsyNDB0NDZvcmN0a3RpYWJyZWsuYXBwcy5nb29nbGV1c2VyY29udGVudC5jb20iLCJzdWIiOiIxMjM0NSIsImhkIjoic2hvcmViaXJkLmRldiIsImVtYWlsIjoidGVzdEBlbWFpbC5jb20iLCJlbWFpbF92ZXJpZmllZCI6dHJ1ZSwiaWF0IjoxMjM0LCJleHAiOjY3ODl9.MYbITALvKsGYTYjw1o7AQ0ObkqRWVBSr9cFYJrvA46g''';
          final onRefreshCredentialsCalls = <oauth2.AccessCredentials>[];
          final expiredCredentials = oauth2.AccessCredentials(
            oauth2.AccessToken(
              'Bearer',
              'accessToken',
              DateTime.now().subtract(const Duration(minutes: 1)).toUtc(),
            ),
            '',
            [],
            idToken: expiredIdToken,
          );

          final client = AuthenticatedClient.credentials(
            credentials: expiredCredentials,
            httpClient: httpClient,
            onRefreshCredentials: onRefreshCredentialsCalls.add,
            refreshCredentials:
                (authEndpoints, clientId, credentials, client) async =>
                    accessCredentials,
          );

          await runWithOverrides(
            () => client.get(Uri.parse('https://example.com')),
          );

          expect(
            onRefreshCredentialsCalls,
            equals([
              isA<oauth2.AccessCredentials>()
                  .having((c) => c.idToken, 'token', idToken),
            ]),
          );
          final captured = verify(() => httpClient.send(captureAny())).captured;
          expect(captured, hasLength(1));
          final request = captured.first as http.BaseRequest;
          expect(request.headers['Authorization'], equals('Bearer $idToken'));
        });

        test('uses valid token when credentials valid.', () async {
          when(() => httpClient.send(any())).thenAnswer(
            (_) async => http.StreamedResponse(
              const Stream.empty(),
              HttpStatus.ok,
            ),
          );
          final onRefreshCredentialsCalls = <oauth2.AccessCredentials>[];
          final client = AuthenticatedClient.credentials(
            credentials: accessCredentials,
            httpClient: httpClient,
            onRefreshCredentials: onRefreshCredentialsCalls.add,
          );

          await runWithOverrides(
            () => client.get(Uri.parse('https://example.com')),
          );

          expect(onRefreshCredentialsCalls, isEmpty);
          final captured = verify(() => httpClient.send(captureAny())).captured;
          expect(captured, hasLength(1));
          final request = captured.first as http.BaseRequest;
          expect(request.headers['Authorization'], equals('Bearer $idToken'));
        });
      });
    });

    group('client', () {
      test(
          'returns an authenticated client '
          'when credentials are present.', () async {
        when(() => httpClient.send(any())).thenAnswer(
          (_) async => http.StreamedResponse(
            const Stream.empty(),
            HttpStatus.ok,
          ),
        );
<<<<<<< HEAD
        await auth.login(AuthProvider.google, prompt: (_) {});
=======
        await auth.login(googleAuthEndpoints, prompt: (_) {});
>>>>>>> 3a18fa00
        final client = auth.client;
        expect(client, isA<http.Client>());
        expect(client, isA<AuthenticatedClient>());

        await runWithOverrides(
          () => client.get(Uri.parse('https://example.com')),
        );

        final captured = verify(() => httpClient.send(captureAny())).captured;
        expect(captured, hasLength(1));
        final request = captured.first as http.BaseRequest;
        expect(request.headers['Authorization'], equals('Bearer $idToken'));
      });

      test(
          'returns an authenticated client '
          'when a token is present.', () async {
        const token = 'shorebird-token';
        when(() => httpClient.send(any())).thenAnswer(
          (_) async => http.StreamedResponse(
            const Stream.empty(),
            HttpStatus.ok,
          ),
        );
        when(() => platform.environment).thenReturn(
          <String, String>{'SHOREBIRD_TOKEN': token},
        );
        auth = buildAuth();
        final client = auth.client;
        expect(client, isA<http.Client>());
        expect(client, isA<AuthenticatedClient>());
      });

      test('returns a plain http client when credentials are not present.',
          () async {
        final client = auth.client;
        expect(client, isA<http.Client>());
        expect(client, isNot(isA<oauth2.AutoRefreshingAuthClient>()));
      });
    });

    group('login', () {
      test('should set the email when claims are valid and current user exists',
          () async {
<<<<<<< HEAD
        await auth.login(AuthProvider.google, prompt: (_) {});
=======
        await auth.login(googleAuthEndpoints, prompt: (_) {});
>>>>>>> 3a18fa00
        expect(auth.email, email);
        expect(auth.isAuthenticated, isTrue);
        expect(buildAuth().email, email);
        expect(buildAuth().isAuthenticated, isTrue);
      });

      group('with custom auth endpoints', () {
        test(
            '''should set the email when claims are valid and current user exists''',
            () async {
<<<<<<< HEAD
          await auth.login(AuthProvider.microsoft, prompt: (_) {});
=======
          await auth.login(microsoftAuthEndpoints, prompt: (_) {});
>>>>>>> 3a18fa00
          expect(auth.email, email);
          expect(auth.isAuthenticated, isTrue);
          expect(buildAuth().email, email);
          expect(buildAuth().isAuthenticated, isTrue);
        });
      });

      test('throws UserAlreadyLoggedInException if user is authenticated',
          () async {
        writeCredentials();
        auth = buildAuth();

        await expectLater(
<<<<<<< HEAD
          auth.login(AuthProvider.google, prompt: (_) {}),
=======
          auth.login(googleAuthEndpoints, prompt: (_) {}),
>>>>>>> 3a18fa00
          throwsA(isA<UserAlreadyLoggedInException>()),
        );

        expect(auth.email, isNotNull);
        expect(auth.isAuthenticated, isTrue);
      });

      test('should not set the email when user does not exist', () async {
        when(() => codePushClient.getCurrentUser())
            .thenAnswer((_) async => null);

        await expectLater(
<<<<<<< HEAD
          auth.login(AuthProvider.google, prompt: (_) {}),
=======
          auth.login(googleAuthEndpoints, prompt: (_) {}),
>>>>>>> 3a18fa00
          throwsA(isA<UserNotFoundException>()),
        );

        expect(auth.email, isNull);
        expect(auth.isAuthenticated, isFalse);
      });
    });

    group('loginCI', () {
      const token = 'shorebird-token';
      setUp(() {
        when(() => platform.environment).thenReturn(
          <String, String>{'SHOREBIRD_TOKEN': token},
        );
        auth = buildAuth();
      });

      test(
          'returns credentials and does not set the email or cache credentials',
          () async {
        await expectLater(
<<<<<<< HEAD
          auth.loginCI(AuthProvider.google, prompt: (_) {}),
=======
          auth.loginCI(googleAuthEndpoints, prompt: (_) {}),
>>>>>>> 3a18fa00
          completion(equals(accessCredentials)),
        );
        expect(auth.email, isNull);
        expect(auth.isAuthenticated, isTrue);
        expect(buildAuth().email, isNull);
        expect(buildAuth().isAuthenticated, isTrue);
        when(() => platform.environment).thenReturn({});
        expect(buildAuth().isAuthenticated, isFalse);
      });

      test('throws when user does not exist', () async {
        when(
          () => codePushClient.getCurrentUser(),
        ).thenAnswer((_) async => null);

        await expectLater(
<<<<<<< HEAD
          auth.loginCI(AuthProvider.google, prompt: (_) {}),
=======
          auth.loginCI(googleAuthEndpoints, prompt: (_) {}),
>>>>>>> 3a18fa00
          throwsA(isA<UserNotFoundException>()),
        );

        expect(auth.email, isNull);
      });
    });

    group('logout', () {
      test('clears session and wipes state', () async {
<<<<<<< HEAD
        await auth.login(AuthProvider.google, prompt: (_) {});
=======
        await auth.login(googleAuthEndpoints, prompt: (_) {});
>>>>>>> 3a18fa00
        expect(auth.email, email);
        expect(auth.isAuthenticated, isTrue);

        auth.logout();
        expect(auth.email, isNull);
        expect(auth.isAuthenticated, isFalse);
        expect(buildAuth().email, isNull);
        expect(buildAuth().isAuthenticated, isFalse);
      });
    });

    group('close', () {
      test('closes the underlying httpClient', () {
        auth.close();
        verify(() => httpClient.close()).called(1);
      });
    });
  });
}<|MERGE_RESOLUTION|>--- conflicted
+++ resolved
@@ -21,17 +21,6 @@
 import '../fakes.dart';
 import '../mocks.dart';
 
-<<<<<<< HEAD
-=======
-class FakeAuthEndpoints extends oauth2.AuthEndpoints {
-  @override
-  Uri get authorizationEndpoint => Uri.https('example.com');
-
-  @override
-  Uri get tokenEndpoint => Uri.https('example.com');
-}
-
->>>>>>> 3a18fa00
 const googleJwtIssuer = 'https://accounts.google.com';
 const microsoftJwtIssuer =
     'https://login.microsoftonline.com/9188040d-6c67-4c5b-b112-36a304b66dad/v2.0';
@@ -53,25 +42,6 @@
     });
   });
 
-<<<<<<< HEAD
-=======
-  group('OauthValues', () {
-    final fakeAuthEndpoints = FakeAuthEndpoints();
-
-    group('clientId', () {
-      test('throws UnsupportedError when endpoints is not a known type', () {
-        expect(() => fakeAuthEndpoints.clientId, throwsUnsupportedError);
-      });
-    });
-
-    group('scopes', () {
-      test('throws UnsupportedError when endpoints is not a known type', () {
-        expect(() => fakeAuthEndpoints.scopes, throwsUnsupportedError);
-      });
-    });
-  });
-
->>>>>>> 3a18fa00
   group('JwtClaims', () {
     group('email', () {
       test('returns null when idToken is not a valid jwt', () {
@@ -91,7 +61,7 @@
     });
   });
 
-  group('OauthAuthEndpoints', () {
+  group('OauthAuthProvider', () {
     late Jwt jwt;
     late JwtPayload payload;
 
@@ -104,19 +74,14 @@
       );
     });
 
-    group('authEndpoints', () {
+    group('authProvider', () {
       group('when issuer is login.microsoft.online', () {
         setUp(() {
           when(() => payload.iss).thenReturn(microsoftJwtIssuer);
         });
 
-<<<<<<< HEAD
         test('returns AuthProvider.microsoft', () {
           expect(jwt.authProvider, equals(AuthProvider.microsoft));
-=======
-        test('returns MicrosoftAuthEndpoints', () {
-          expect(jwt.authEndpoints, isA<MicrosoftAuthEndpoints>());
->>>>>>> 3a18fa00
         });
       });
 
@@ -125,13 +90,8 @@
           when(() => payload.iss).thenReturn(googleJwtIssuer);
         });
 
-<<<<<<< HEAD
         test('returns AuthProvider.google', () {
           expect(jwt.authProvider, equals(AuthProvider.google));
-=======
-        test('returns GoogleAuthEndpoints', () {
-          expect(jwt.authEndpoints, isA<GoogleAuthEndpoints>());
->>>>>>> 3a18fa00
         });
       });
 
@@ -142,7 +102,7 @@
 
         test('throws exception', () {
           expect(
-            () => jwt.authEndpoints,
+            () => jwt.authProvider,
             throwsA(
               isA<Exception>().having(
                 (e) => e.toString(),
@@ -167,11 +127,6 @@
     );
     const refreshToken = '';
     const scopes = <String>[];
-<<<<<<< HEAD
-=======
-    final googleAuthEndpoints = GoogleAuthEndpoints();
-    final microsoftAuthEndpoints = MicrosoftAuthEndpoints();
->>>>>>> 3a18fa00
     final accessToken = oauth2.AccessToken(
       'Bearer',
       'accessToken',
@@ -418,11 +373,7 @@
             HttpStatus.ok,
           ),
         );
-<<<<<<< HEAD
         await auth.login(AuthProvider.google, prompt: (_) {});
-=======
-        await auth.login(googleAuthEndpoints, prompt: (_) {});
->>>>>>> 3a18fa00
         final client = auth.client;
         expect(client, isA<http.Client>());
         expect(client, isA<AuthenticatedClient>());
@@ -467,26 +418,18 @@
     group('login', () {
       test('should set the email when claims are valid and current user exists',
           () async {
-<<<<<<< HEAD
         await auth.login(AuthProvider.google, prompt: (_) {});
-=======
-        await auth.login(googleAuthEndpoints, prompt: (_) {});
->>>>>>> 3a18fa00
         expect(auth.email, email);
         expect(auth.isAuthenticated, isTrue);
         expect(buildAuth().email, email);
         expect(buildAuth().isAuthenticated, isTrue);
       });
 
-      group('with custom auth endpoints', () {
+      group('with custom auth provider', () {
         test(
             '''should set the email when claims are valid and current user exists''',
             () async {
-<<<<<<< HEAD
           await auth.login(AuthProvider.microsoft, prompt: (_) {});
-=======
-          await auth.login(microsoftAuthEndpoints, prompt: (_) {});
->>>>>>> 3a18fa00
           expect(auth.email, email);
           expect(auth.isAuthenticated, isTrue);
           expect(buildAuth().email, email);
@@ -500,11 +443,7 @@
         auth = buildAuth();
 
         await expectLater(
-<<<<<<< HEAD
           auth.login(AuthProvider.google, prompt: (_) {}),
-=======
-          auth.login(googleAuthEndpoints, prompt: (_) {}),
->>>>>>> 3a18fa00
           throwsA(isA<UserAlreadyLoggedInException>()),
         );
 
@@ -517,11 +456,7 @@
             .thenAnswer((_) async => null);
 
         await expectLater(
-<<<<<<< HEAD
           auth.login(AuthProvider.google, prompt: (_) {}),
-=======
-          auth.login(googleAuthEndpoints, prompt: (_) {}),
->>>>>>> 3a18fa00
           throwsA(isA<UserNotFoundException>()),
         );
 
@@ -543,11 +478,7 @@
           'returns credentials and does not set the email or cache credentials',
           () async {
         await expectLater(
-<<<<<<< HEAD
           auth.loginCI(AuthProvider.google, prompt: (_) {}),
-=======
-          auth.loginCI(googleAuthEndpoints, prompt: (_) {}),
->>>>>>> 3a18fa00
           completion(equals(accessCredentials)),
         );
         expect(auth.email, isNull);
@@ -564,11 +495,7 @@
         ).thenAnswer((_) async => null);
 
         await expectLater(
-<<<<<<< HEAD
           auth.loginCI(AuthProvider.google, prompt: (_) {}),
-=======
-          auth.loginCI(googleAuthEndpoints, prompt: (_) {}),
->>>>>>> 3a18fa00
           throwsA(isA<UserNotFoundException>()),
         );
 
@@ -578,11 +505,7 @@
 
     group('logout', () {
       test('clears session and wipes state', () async {
-<<<<<<< HEAD
         await auth.login(AuthProvider.google, prompt: (_) {});
-=======
-        await auth.login(googleAuthEndpoints, prompt: (_) {});
->>>>>>> 3a18fa00
         expect(auth.email, email);
         expect(auth.isAuthenticated, isTrue);
 
