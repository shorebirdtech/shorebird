--- conflicted
+++ resolved
@@ -111,21 +111,10 @@
     );
   }
 
-<<<<<<< HEAD
-  /// Logs the string returned by [prompt] to the console and obtains auth
-  /// credentials. If [verifyEmail] is true, check that there is a Shorebird
-  /// user with the same email address as the newly-authenticated user.
-  Future<void> login(
-    void Function(String) prompt, {
-    bool verifyEmail = true,
-  }) async {
-    if (_credentials != null) return;
-=======
   Future<void> login(void Function(String) prompt) async {
     if (_credentials != null) {
       throw UserAlreadyLoggedInException(email: _credentials!.email!);
     }
->>>>>>> 69e8738e
 
     final client = http.Client();
     try {
@@ -136,33 +125,16 @@
         prompt,
       );
 
-<<<<<<< HEAD
       if (_credentials?.email == null) {
         throw Exception('Failed to obtain access credentials.');
       }
-
-      if (verifyEmail) {
-        final codePushClient = _buildCodePushClient(httpClient: this.client);
-        final user = await codePushClient.getCurrentUser();
-        if (user.email != _credentials!.email) {
-          throw Exception(
-            'The email address of the authenticated user does not match the '
-            'email address of the user in the Shorebird database.',
-          );
-        }
-      }
-
-      _email = _credentials!.email;
-=======
-      final codePushClient = _buildCodePushClient(httpClient: this.client);
 
       final user = await codePushClient.getCurrentUser();
       if (user == null) {
         throw UserNotFoundException(email: _credentials!.email!);
       }
 
-      _email = user.email;
->>>>>>> 69e8738e
+      _email = _credentials!.email;
       _flushCredentials(_credentials!);
     } finally {
       client.close();
