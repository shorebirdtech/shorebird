--- conflicted
+++ resolved
@@ -98,7 +98,7 @@
     if (credentials == null) {
       final token = _token!;
       final jwt = Jwt.parse(token);
-      final authProvider = jwt.authEndpoints;
+      final authProvider = jwt.authProvider;
       credentials = _credentials = await _refreshCredentials(
         authProvider.authEndpoints,
         authProvider.clientId,
@@ -115,7 +115,7 @@
 
     if (credentials.accessToken.hasExpired && credentials.idToken != null) {
       final jwt = Jwt.parse(credentials.idToken!);
-      final authProvider = jwt.authEndpoints;
+      final authProvider = jwt.authProvider;
 
       credentials = _credentials = await _refreshCredentials(
         authProvider.authEndpoints,
@@ -326,13 +326,8 @@
   final String email;
 }
 
-<<<<<<< HEAD
 extension OauthAuthProvider on Jwt {
   AuthProvider get authProvider {
-=======
-extension OauthAuthEndpoints on Jwt {
-  oauth2.AuthEndpoints get authEndpoints {
->>>>>>> 3a18fa00
     if (payload.iss == googleJwtIssuer) {
       return AuthProvider.google;
     } else if (payload.iss.startsWith(microsoftJwtIssuerPrefix)) {
