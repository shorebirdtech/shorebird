import 'dart:io';

import 'package:collection/collection.dart';
import 'package:path/path.dart' as p;
import 'package:scoped_deps/scoped_deps.dart';
import 'package:shorebird_cli/src/executables/executables.dart';
import 'package:shorebird_cli/src/extensions/string.dart';
import 'package:shorebird_cli/src/platform.dart';
import 'package:shorebird_cli/src/shorebird_process.dart';

/// {@template missing_android_project_exception}
/// Thrown when the Flutter project does not have
/// Android configured as a platform.
/// {@endtemplate}
class MissingAndroidProjectException implements Exception {
  /// {@macro missing_android_project_exception}
  const MissingAndroidProjectException(this.projectPath);

  final String projectPath;

  @override
  String toString() {
    return '''
Could not find an android project in $projectPath.
To add android, run "flutter create . --platforms android"''';
  }
}

/// Thrown when the gradle wrapper cannot be found.
/// This has been resolved on the master channel but
/// on the stable channel currently creating an app via
/// `flutter create` does not generate a gradle wrapper which
/// means we're not able to accurately detect flavors until
/// the user has run `flutter build apk` at least once.
class MissingGradleWrapperException implements Exception {
  const MissingGradleWrapperException(this.executablePath);

  final String executablePath;

  @override
  String toString() {
    return '''
Could not find $executablePath.
Make sure you have run "flutter build apk" at least once.''';
  }
}

/// A reference to a [Gradlew] instance.
final gradlewRef = create(Gradlew.new);

/// The [Gradlew] instance available in the current zone.
Gradlew get gradlew => read(gradlewRef);

/// A wrapper around the gradle wrapper (gradlew).
class Gradlew {
  String get executable => platform.isWindows ? 'gradlew.bat' : 'gradlew';

  /// Return the set of product flavors configured for the app at [projectPath].
  /// Returns an empty set for apps that do not use product flavors.
  Future<Set<String>> productFlavors(String projectPath) async {
    final javaHome = java.home;
    final androidRoot = Directory(p.join(projectPath, 'android'));

    if (!androidRoot.existsSync()) {
      throw MissingAndroidProjectException(projectPath);
    }

    final executableFile = File(p.join(androidRoot.path, executable));

    if (!executableFile.existsSync()) {
      throw MissingGradleWrapperException(p.relative(executableFile.path));
    }

    final executablePath = executableFile.path;
    final result = await process.run(
      executablePath,
      ['app:tasks', '--all', '--console=auto'],
      runInShell: true,
      workingDirectory: p.dirname(executablePath),
      environment: {
        if (!javaHome.isNullOrEmpty) 'JAVA_HOME': javaHome!,
      },
    );

    if (result.exitCode != 0) {
      throw Exception('${result.stdout}\n${result.stderr}');
    }

    final variants = <String>{};
    final assembleTaskPattern = RegExp(r'assemble(\S+)');
    for (final task in '${result.stdout}'.split('\n')) {
      final match = assembleTaskPattern.matchAsPrefix(task);
      if (match != null) {
        final variant = match.group(1)!;
        if (!variant.toLowerCase().endsWith('test')) {
          // Gradle flavor name transformation seems to work with the following
          // rules:
<<<<<<< HEAD
          //  - If the flavor starts with at least two capital letters, use as
          // is
=======
          //  - If the flavor starts with at least two capital letters, use
          //    as-is
>>>>>>> 0c4b06cc
          //  - Otherwise, transform to camel case
          //
          // Example:
          // development -> development
          // developmentWithAnotherContext -> developmentWithAnotherContext
          //
          // Development -> development
          // DevelopmentWithAnotherContext -> developmentWithAnotherContext
          //
          // QA -> QA
          // QAInBrazil -> QAInBrazil
          // QAOver9000 -> QAOver9000
          if (variant.areFirstTwoLetterUppercase) {
            variants.add(variant);
          } else {
            variants.add(variant[0].toLowerCase() + variant.substring(1));
          }
        }
      }
    }

    /// Iterate through all variants and compare them to each other. If one
    /// variant is a prefix of another, then it is a product flavor.
    /// For example, if the variants are:
    /// `debug`, `developmentDebug`, and `productionDebug`,
    /// then `development`, and `production` are product flavors.
    final productFlavors = <String>{};
    for (final variant in variants) {
      final match = variants.firstWhereOrNull(
        (v) => v.startsWith(variant) && v != variant,
      );
      if (match != null) productFlavors.add(variant);
    }
    return productFlavors;
  }
}

extension on String {
  /// Returns true when the string starts with at least two upper case letters
  ///
  /// Gradle flavors that are not capital case will not be transformed
  /// to camel case and should be used as is. So this method helps to identify
  /// those cases.
  ///
  /// Example:
  /// ```dart
  /// 'Test'.startsWithUpperCaseLetters; // false
  /// 'TEST'.startsWithUpperCaseLetters; // true
  /// 'TESTING'.startsWithUpperCaseLetters; // true
  /// ```
  bool get areFirstTwoLetterUppercase {
    if (length >= 2) {
      return this[0].isUpperCase() && this[1].isUpperCase();
    }
    return false;
  }
}<|MERGE_RESOLUTION|>--- conflicted
+++ resolved
@@ -95,13 +95,8 @@
         if (!variant.toLowerCase().endsWith('test')) {
           // Gradle flavor name transformation seems to work with the following
           // rules:
-<<<<<<< HEAD
-          //  - If the flavor starts with at least two capital letters, use as
-          // is
-=======
           //  - If the flavor starts with at least two capital letters, use
           //    as-is
->>>>>>> 0c4b06cc
           //  - Otherwise, transform to camel case
           //
           // Example:
