import 'dart:convert';
import 'dart:io';

import 'package:mason_logger/mason_logger.dart';
import 'package:path/path.dart' as p;
import 'package:pub_semver/pub_semver.dart';
import 'package:scoped/scoped.dart';
import 'package:shorebird_cli/src/extensions/version.dart';
import 'package:shorebird_cli/src/process.dart';

/// {@template missing_ios_project_exception}
/// Thrown when the Flutter project does not have iOS configured as a platform.
/// {@endtemplate}
class MissingIOSProjectException implements Exception {
  /// {@macro missing_ios_project_exception}
  const MissingIOSProjectException(this.projectPath);

  final String projectPath;

  @override
  String toString() {
    return '''
Could not find an iOS project in $projectPath.
To add iOS, run "flutter create . --platforms ios"''';
  }
}

/// {@template xcode_project_build_info}
/// Xcode project build information returned by `xcodebuild -list`
/// {@endtemplate}
class XcodeProjectBuildInfo {
  /// {@macro xcode_project_build_info}
  const XcodeProjectBuildInfo({
    this.targets = const {},
    this.buildConfigurations = const {},
    this.schemes = const {},
  });

  /// Set of targets configured for the project.
  final Set<String> targets;

  /// Set of build configurations configured for the project.
  final Set<String> buildConfigurations;

  /// Set of schemes configured for the project.
  final Set<String> schemes;
}

/// A reference to a [XcodeBuild] instance.
final xcodeBuildRef = create(XcodeBuild.new);

/// The [XcodeBuild] instance available in the current zone.
XcodeBuild get xcodeBuild => read(xcodeBuildRef);

/// A wrapper around the `xcodebuild` command.
class XcodeBuild {
  /// Name of the executable.
  static const executable = 'xcodebuild';

  /// Return Xcode project build info returned by `xcodebuild -list`
  /// for the app at [projectPath].
  Future<XcodeProjectBuildInfo> list(String projectPath) async {
    final iosRoot = Directory(p.join(projectPath, 'ios'));

    if (!iosRoot.existsSync()) throw MissingIOSProjectException(projectPath);

    const arguments = ['-list'];
    final result = await process.run(
      executable,
      arguments,
      workingDirectory: iosRoot.path,
    );

    if (result.exitCode != ExitCode.success.code) {
      throw ProcessException(executable, arguments, '${result.stderr}');
    }

    final lines = LineSplitter.split('${result.stdout}').map((e) => e.trim());
    final targets = <String>{};
    final buildConfigurations = <String>{};
    final schemes = <String>{};
    Set<String>? bucket;

    for (final line in lines) {
      if (line.isEmpty) {
        bucket = null;
        continue;
      }
      if (line.endsWith('Targets:')) {
        bucket = targets;
        continue;
      }
      if (line.endsWith('Build Configurations:')) {
        bucket = buildConfigurations;
        continue;
      }
      if (line.endsWith('Schemes:')) {
        bucket = schemes;
        continue;
      }
      bucket?.add(line);
    }
    if (schemes.isEmpty) schemes.add('Runner');

    return XcodeProjectBuildInfo(
      targets: targets,
      buildConfigurations: buildConfigurations,
      schemes: schemes,
    );
  }

  /// Gets the currently installed version of Xcode.
  ///
  /// Invokes `xcodebuild -version` and parses the output.
  /// Output is expected to be of the form:
  ///
  ///   $ /usr/bin/xcodebuild -version
  ///   Xcode 15.0
  ///   Build version 15A240d
<<<<<<< HEAD
  Future<Version> xcodeVersion() async {
=======
  Future<Version?> xcodeVersion() async {
>>>>>>> 9244c50a
    const arguments = ['-version'];
    final result = await process.run(
      executable,
      arguments,
    );

    if (result.exitCode != ExitCode.success.code) {
      throw ProcessException(executable, arguments, '${result.stderr}');
    }

    final lines = LineSplitter.split('${result.stdout}').map((e) => e.trim());
    final versionString = lines.firstOrNull?.split(' ').lastOrNull;
    if (versionString == null) {
<<<<<<< HEAD
      throw FormatException(
        'Could not find Xcode version in output: "${result.stdout}".',
      );
    }

    return VersionParsing.tryParse(versionString, strict: false)!;
=======
      return null;
    }

    return VersionParsing.tryParse(versionString, strict: false);
>>>>>>> 9244c50a
  }
}<|MERGE_RESOLUTION|>--- conflicted
+++ resolved
@@ -117,11 +117,7 @@
   ///   $ /usr/bin/xcodebuild -version
   ///   Xcode 15.0
   ///   Build version 15A240d
-<<<<<<< HEAD
-  Future<Version> xcodeVersion() async {
-=======
   Future<Version?> xcodeVersion() async {
->>>>>>> 9244c50a
     const arguments = ['-version'];
     final result = await process.run(
       executable,
@@ -135,18 +131,9 @@
     final lines = LineSplitter.split('${result.stdout}').map((e) => e.trim());
     final versionString = lines.firstOrNull?.split(' ').lastOrNull;
     if (versionString == null) {
-<<<<<<< HEAD
-      throw FormatException(
-        'Could not find Xcode version in output: "${result.stdout}".',
-      );
-    }
-
-    return VersionParsing.tryParse(versionString, strict: false)!;
-=======
       return null;
     }
 
     return VersionParsing.tryParse(versionString, strict: false);
->>>>>>> 9244c50a
   }
 }