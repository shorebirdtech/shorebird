extension NullOrEmtpy on String? {
  /// Returns `true` if this string is null or empty.
  bool get isNullOrEmpty => this == null || this!.isEmpty;
}

<<<<<<< HEAD
extension AnsiEscapes on String {
  /// Removes ANSI escape codes (usually the result of a lightCyan.wrap or
  /// similar) from this string. Used to clean up
  String removeAnsiEscapes() {
    // Convert ansi escape links to markdown links. This assumes the string is
    // well-formed and that there are no nested links.
    //
    // Links are in the form of '\x1B]8;;<uri>\x1B\\<text>\x1B]8;;\x1B\\'
    //
    // See https://github.com/felangel/mason/blob/38a525b0607d8723df3b5b3fcc2c087efd9e1c93/packages/mason_logger/lib/src/link.dart
    final hyperlinkRegex = RegExp(
      r'\x1B\]8;;(.+)\x1B\\(.+)\x1B\]8;;\x1B\\',
    );
    final ansiEscapeRegex = RegExp(r'\x1B\[[0-?]*[ -/]*[@-~]');

    // Replace all links with markdown links
    // Remove all other ANSI escape codes
    return replaceAllMapped(
      hyperlinkRegex,
      (match) => '[${match.group(2)!}](${match.group(1)!})',
    ).replaceAll(ansiEscapeRegex, '');
  }
=======
extension IsUpperCase on String {
  /// Returns `true` if this string is in uppercase.
  bool isUpperCase() => this == toUpperCase();
>>>>>>> 316f2fc2
}<|MERGE_RESOLUTION|>--- conflicted
+++ resolved
@@ -3,7 +3,6 @@
   bool get isNullOrEmpty => this == null || this!.isEmpty;
 }
 
-<<<<<<< HEAD
 extension AnsiEscapes on String {
   /// Removes ANSI escape codes (usually the result of a lightCyan.wrap or
   /// similar) from this string. Used to clean up
@@ -26,9 +25,9 @@
       (match) => '[${match.group(2)!}](${match.group(1)!})',
     ).replaceAll(ansiEscapeRegex, '');
   }
-=======
+}
+
 extension IsUpperCase on String {
   /// Returns `true` if this string is in uppercase.
   bool isUpperCase() => this == toUpperCase();
->>>>>>> 316f2fc2
 }