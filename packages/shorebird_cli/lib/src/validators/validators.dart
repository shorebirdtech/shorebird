import 'package:mason_logger/mason_logger.dart';
import 'package:meta/meta.dart';

export 'android_internet_permission_validator.dart';
export 'shorebird_flutter_validator.dart';
export 'shorebird_version_validator.dart';

/// Severity level of a [ValidationIssue].
///
/// [error]s should be fixed before continuing development.
/// [warning]s should be fixed before releasing your app, but are not as urgent.
enum ValidationIssueSeverity {
  error,
  warning,
}

/// Display helpers for printing [ValidationIssue]s.
extension Display on ValidationIssueSeverity {
  String get leading {
    switch (this) {
      case ValidationIssueSeverity.error:
        return red.wrap('[✗]')!;
      case ValidationIssueSeverity.warning:
        return yellow.wrap('[!]')!;
    }
  }
}

/// A (potential) problem with the current Shorebird installation or project.
@immutable
class ValidationIssue {
  const ValidationIssue({required this.severity, required this.message});

  /// How important it is to fix this issue.
  final ValidationIssueSeverity severity;

  /// A description of the issue.
  final String message;

  /// A console-friendly description of this issue.
  String? get displayMessage {
    return '${severity.leading} $message';
  }

  // coverage:ignore-start
  @override
  String toString() => '$severity $message';
  // coverage:ignore-end

  @override
  bool operator ==(Object other) {
    if (identical(this, other)) return true;

    return other is ValidationIssue &&
        other.severity == severity &&
        other.message == message;
  }

  // coverage:ignore-start
  @override
  int get hashCode => Object.hashAll([severity, message]);
  // coverage:ignore-end
}

/// Checks for a specific issue with either the Shorebird installation or the
/// current Shorebird project.
abstract class Validator {
<<<<<<< HEAD
  /// The short name of this validator.
  String get name => '$runtimeType';
=======
  /// A unique identifer for this class.
  String get id => '$runtimeType';
>>>>>>> a2c4b0bd

  /// A one-sentence explanation of what this validator is checking.
  String get description;

  /// Checks for [ValidationIssue]s.
  ///
  /// Returns an empty list if no issues are found.
  Future<List<ValidationIssue>> validate();
}<|MERGE_RESOLUTION|>--- conflicted
+++ resolved
@@ -65,13 +65,8 @@
 /// Checks for a specific issue with either the Shorebird installation or the
 /// current Shorebird project.
 abstract class Validator {
-<<<<<<< HEAD
-  /// The short name of this validator.
-  String get name => '$runtimeType';
-=======
   /// A unique identifer for this class.
   String get id => '$runtimeType';
->>>>>>> a2c4b0bd
 
   /// A one-sentence explanation of what this validator is checking.
   String get description;
