import 'package:collection/collection.dart';
<<<<<<< HEAD
import 'package:mason_logger/mason_logger.dart';
=======
>>>>>>> a2c4b0bd
import 'package:shorebird_cli/src/command.dart';
import 'package:shorebird_cli/src/validators/shorebird_flutter_validator.dart';

mixin FlutterValidationMixin on ShorebirdCommand {
  /// Runs [ShorebirdFlutterValidator.validate] and writes validation issues to
  /// stdout.
  Future<void> logValidationIssues() async {
    final validationIssues = (await Future.wait(
      validators.map((v) => v.validate()),
    ))
        .flattened;
    if (validationIssues.isNotEmpty) {
<<<<<<< HEAD
      logger.info(
        yellow.wrap('!!! Potential issues found !!!\n'),
      );

=======
>>>>>>> a2c4b0bd
      for (final issue in validationIssues) {
        logger.info(issue.displayMessage);
      }

      logger.info(
        yellow.wrap(
          '\nThese may cause serious issues with shorebird functionality if '
          'not addressed.\n',
        ),
      );
    }
  }
}<|MERGE_RESOLUTION|>--- conflicted
+++ resolved
@@ -1,8 +1,4 @@
 import 'package:collection/collection.dart';
-<<<<<<< HEAD
-import 'package:mason_logger/mason_logger.dart';
-=======
->>>>>>> a2c4b0bd
 import 'package:shorebird_cli/src/command.dart';
 import 'package:shorebird_cli/src/validators/shorebird_flutter_validator.dart';
 
@@ -15,23 +11,9 @@
     ))
         .flattened;
     if (validationIssues.isNotEmpty) {
-<<<<<<< HEAD
-      logger.info(
-        yellow.wrap('!!! Potential issues found !!!\n'),
-      );
-
-=======
->>>>>>> a2c4b0bd
       for (final issue in validationIssues) {
         logger.info(issue.displayMessage);
       }
-
-      logger.info(
-        yellow.wrap(
-          '\nThese may cause serious issues with shorebird functionality if '
-          'not addressed.\n',
-        ),
-      );
     }
   }
 }