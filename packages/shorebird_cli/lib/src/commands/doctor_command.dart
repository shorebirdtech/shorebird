--- conflicted
+++ resolved
@@ -77,11 +77,7 @@
     final missingValidators = _doctorValidators
         .where(
           (doctorValidator) => baseValidators.none(
-<<<<<<< HEAD
-            (baseValidator) => baseValidator.name == doctorValidator.name,
-=======
             (baseValidator) => baseValidator.id == doctorValidator.id,
->>>>>>> a2c4b0bd
           ),
         )
         .toList();
