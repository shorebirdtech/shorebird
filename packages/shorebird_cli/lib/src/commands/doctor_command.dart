import 'package:collection/collection.dart';
import 'package:mason_logger/mason_logger.dart';
import 'package:shorebird_cli/src/command.dart';
import 'package:shorebird_cli/src/shorebird_environment.dart';
import 'package:shorebird_cli/src/shorebird_version_mixin.dart';
import 'package:shorebird_cli/src/validators/validators.dart';
import 'package:shorebird_cli/src/version.dart';

/// {@template doctor_command}
/// `shorebird doctor`
/// A command that checks for potential issues with the current shorebird
/// environment.
/// {@endtemplate}
class DoctorCommand extends ShorebirdCommand with ShorebirdVersionMixin {
  /// {@macro doctor_command}
  DoctorCommand({
    required super.logger,
    super.validators,
  }) {
    validators = _allValidators(baseValidators: validators);

    argParser.addFlag(
      'fix',
      abbr: 'f',
      help: 'Fix issues where possible.',
      negatable: false,
    );
  }

  late final List<Validator> _doctorValidators = [
    ShorebirdVersionValidator(
      isShorebirdVersionCurrent: isShorebirdVersionCurrent,
    ),
    ShorebirdFlutterValidator(),
    AndroidInternetPermissionValidator(),
  ];

  @override
  String get name => 'doctor';

  @override
  String get description => 'Show information about the installed tooling.';

  @override
  Future<int> run() async {
    final shouldFix = results['fix'] == true;

    logger.info('''

Shorebird v$packageVersion
Shorebird Engine • revision ${ShorebirdEnvironment.shorebirdEngineRevision}''');

    final allIssues = <ValidationIssue>[];
    final allFixableIssues = <ValidationIssue>[];
    for (final validator in validators) {
      final failedFixes = <ValidationIssue, dynamic>{};
      final progress = logger.progress(validator.description);
      final issues = await validator.validate(process);
      if (issues.isEmpty) {
        progress.complete();
        continue;
      }

      final fixableIssues = issues.where((issue) => issue.fix != null);
      var unresolvedIssues = issues;
      if (fixableIssues.isNotEmpty) {
        if (shouldFix) {
          // If --fix flag was used and there are fixable issues, fix them.
          progress.update('Fixing');
          for (final issue in fixableIssues) {
<<<<<<< HEAD
            await issue.fix!();
=======
            try {
              await issue.fix!();
            } catch (error) {
              failedFixes[issue] = error;
            }
>>>>>>> a584f856
          }

          // Re-run the validator to see if there are any remaining issues that
          // we couldn't fix.
          unresolvedIssues = await validator.validate(process);
          if (unresolvedIssues.isEmpty) {
            final numFixed = issues.length - unresolvedIssues.length;
            final fixAppliedMessage =
                '($numFixed fix${numFixed == 1 ? '' : 'es'} applied)';
            progress.complete(
              '''${validator.description} ${green.wrap(fixAppliedMessage)}''',
            );
            continue;
          }
        } else {
          allFixableIssues.addAll(issues);
        }
      }

<<<<<<< HEAD
      progress.fail();
=======
      progress.fail(validator.description);

      for (final issue in failedFixes.keys) {
        logger.err(
          '''  An error occurred while attempting to fix ${issue.message}: ${failedFixes[issue]}''',
        );
      }
>>>>>>> a584f856

      for (final issue in unresolvedIssues) {
        logger.info('  ${issue.displayMessage}');
      }

      allIssues.addAll(unresolvedIssues);
    }

    logger.info('');

    if (allIssues.isEmpty) {
      logger.info('No issues detected!');
    } else {
      final numIssues = allIssues.length;
      logger.info('$numIssues issue${numIssues == 1 ? '' : 's'} detected.');

      if (allFixableIssues.isNotEmpty && !shouldFix) {
        final fixableIssueCount = allFixableIssues.length;
        logger.info(
          '''
<<<<<<< HEAD
$fixableIssueCount issue${fixableIssueCount == 1 ? '' : 'es'} can be fixed automatically with ${lightCyan.wrap('shorebird doctor --fix')}.''',
=======
$fixableIssueCount issue${fixableIssueCount == 1 ? '' : 's'} can be fixed automatically with ${lightCyan.wrap('shorebird doctor --fix')}.''',
>>>>>>> a584f856
        );
      }
    }

    return ExitCode.success.code;
  }

  /// Creates a list that is the union of [baseValidators] and
  /// [_doctorValidators].
  List<Validator> _allValidators({
    required List<Validator> baseValidators,
  }) {
    final missingValidators = _doctorValidators
        .where(
          (doctorValidator) => baseValidators.none(
            (baseValidator) => baseValidator.id == doctorValidator.id,
          ),
        )
        .toList();

    return baseValidators + missingValidators;
  }
}<|MERGE_RESOLUTION|>--- conflicted
+++ resolved
@@ -68,15 +68,11 @@
           // If --fix flag was used and there are fixable issues, fix them.
           progress.update('Fixing');
           for (final issue in fixableIssues) {
-<<<<<<< HEAD
-            await issue.fix!();
-=======
             try {
               await issue.fix!();
             } catch (error) {
               failedFixes[issue] = error;
             }
->>>>>>> a584f856
           }
 
           // Re-run the validator to see if there are any remaining issues that
@@ -96,9 +92,6 @@
         }
       }
 
-<<<<<<< HEAD
-      progress.fail();
-=======
       progress.fail(validator.description);
 
       for (final issue in failedFixes.keys) {
@@ -106,7 +99,6 @@
           '''  An error occurred while attempting to fix ${issue.message}: ${failedFixes[issue]}''',
         );
       }
->>>>>>> a584f856
 
       for (final issue in unresolvedIssues) {
         logger.info('  ${issue.displayMessage}');
@@ -127,11 +119,7 @@
         final fixableIssueCount = allFixableIssues.length;
         logger.info(
           '''
-<<<<<<< HEAD
-$fixableIssueCount issue${fixableIssueCount == 1 ? '' : 'es'} can be fixed automatically with ${lightCyan.wrap('shorebird doctor --fix')}.''',
-=======
 $fixableIssueCount issue${fixableIssueCount == 1 ? '' : 's'} can be fixed automatically with ${lightCyan.wrap('shorebird doctor --fix')}.''',
->>>>>>> a584f856
         );
       }
     }
