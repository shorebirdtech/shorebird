--- conflicted
+++ resolved
@@ -159,20 +159,7 @@
       }
     }
 
-<<<<<<< HEAD
     downloadReleaseArtifactProgress.complete();
-=======
-    String releaseAabPath;
-    try {
-      releaseAabPath = await downloadReleaseArtifact(
-        Uri.parse(releaseAabArtifact.url),
-        httpClient: _httpClient,
-      );
-      downloadReleaseArtifactProgress.complete();
-    } catch (error) {
-      downloadReleaseArtifactProgress.fail('$error');
-      return ExitCode.software.code;
-    }
 
     final shorebirdFlutterRevision = shorebirdEnv.flutterRevision;
     if (release.flutterRevision != shorebirdFlutterRevision) {
@@ -211,7 +198,6 @@
     final bundlePath = flavor != null
         ? './build/app/outputs/bundle/${flavor}Release/app-$flavor-release.aab'
         : './build/app/outputs/bundle/release/app-release.aab';
->>>>>>> 4ea780f3
 
     final shouldContinue =
         await patchDiffChecker.confirmUnpatchableDiffsIfNecessary(
