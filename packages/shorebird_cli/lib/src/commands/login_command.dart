--- conflicted
+++ resolved
@@ -1,7 +1,6 @@
 import 'package:mason_logger/mason_logger.dart';
 import 'package:shorebird_cli/src/auth/auth.dart';
 import 'package:shorebird_cli/src/command.dart';
-import 'package:shorebird_code_push_client/shorebird_code_push_client.dart';
 
 /// {@template login_command}
 /// `shorebird login`
@@ -49,22 +48,7 @@
 
 🔑 Credentials are stored in ${lightCyan.wrap(auth.credentialsFilePath)}.
 🚪 To logout use: "${lightCyan.wrap('shorebird logout')}".''');
-<<<<<<< HEAD
-      return ExitCode.success.code;
-    } on UserNotFoundException {
-      logger.err(
-        """
-
-We don't recognize that email address. Run the `shorebird account create` command to create an account.""",
-      );
-      return ExitCode.software.code;
-    } catch (error) {
-      logger.err(error.toString());
-      return ExitCode.software.code;
-    }
-=======
     return ExitCode.success.code;
->>>>>>> 69e8738e
   }
 
   void prompt(String url) {
