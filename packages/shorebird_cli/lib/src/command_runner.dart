--- conflicted
+++ resolved
@@ -10,7 +10,6 @@
 import 'package:shorebird_cli/src/logger.dart';
 import 'package:shorebird_cli/src/platform.dart';
 import 'package:shorebird_cli/src/shorebird_artifacts.dart';
-import 'package:shorebird_cli/src/shorebird_engine_config.dart';
 import 'package:shorebird_cli/src/shorebird_env.dart';
 import 'package:shorebird_cli/src/shorebird_flutter.dart';
 import 'package:shorebird_cli/src/shorebird_process.dart';
@@ -88,14 +87,6 @@
     try {
       final topLevelResults = parse(args);
 
-<<<<<<< HEAD
-      // Set up our context before running the command.
-      final engineConfig = EngineConfig(
-        localEngineSrcPath: topLevelResults['local-engine-src-path'] as String?,
-        localEngine: topLevelResults['local-engine'] as String?,
-        localEngineHost: topLevelResults['local-engine-host'] as String?,
-      );
-=======
       final localEngineSrcPath =
           topLevelResults['local-engine-src-path'] as String?;
       final localEngine = topLevelResults['local-engine'] as String?;
@@ -126,7 +117,6 @@
         );
       }
 
->>>>>>> 4897564c
       final process = ShorebirdProcess();
       final shorebirdArtifacts = engineConfig.localEngineSrcPath != null
           ? const ShorebirdLocalEngineArtifacts()
