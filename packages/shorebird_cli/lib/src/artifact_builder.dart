import 'dart:io';

import 'package:mason_logger/mason_logger.dart';
import 'package:scoped/scoped.dart';
import 'package:shorebird_cli/src/logger.dart';
import 'package:shorebird_cli/src/os/operating_system_interface.dart';
import 'package:shorebird_cli/src/platform/platform.dart';
import 'package:shorebird_cli/src/shorebird_android_artifacts.dart';
import 'package:shorebird_cli/src/shorebird_env.dart';
import 'package:shorebird_cli/src/shorebird_process.dart';

/// Used to wrap code that invokes `flutter build` with Shorebird's fork of
/// Flutter.
typedef ShorebirdBuildCommand = Future<void> Function();

/// {@template artifact_build_exception}
/// Thrown when a build fails.
/// {@endtemplate}
class ArtifactBuildException implements Exception {
  /// {@macro artifact_build_exception}
  ArtifactBuildException(this.message);

  /// Information about the build failure.
  final String message;
}

/// A reference to a [ArtifactBuilder] instance.
final artifactBuilderRef = create(ArtifactBuilder.new);

/// The [ArtifactBuilder] instance available in the current zone.
ArtifactBuilder get artifactBuilder => read(artifactBuilderRef);

/// @{template artifact_builder}
/// Builds aabs, ipas, and other artifacts produced by `flutter build`.
/// @{endtemplate}
class ArtifactBuilder {
  /// Builds an aab using `flutter build appbundle`. Runs `flutter pub get` with
  /// the system installation of Flutter to reset
  /// `.dart_tool/package_config.json` after the build completes or fails.
  Future<File> buildAppBundle({
    String? flavor,
    String? target,
    Iterable<Arch>? targetPlatforms,
    List<String> argResultsRest = const [],
  }) async {
    await _runShorebirdBuildCommand(() async {
      const executable = 'flutter';
      final targetPlatformArgs = targetPlatforms?.targetPlatformArg;
      final arguments = [
        'build',
        'appbundle',
        '--release',
        if (flavor != null) '--flavor=$flavor',
        if (target != null) '--target=$target',
        if (targetPlatformArgs != null) '--target-platform=$targetPlatformArgs',
        ...argResultsRest,
      ];

      final result = await process.run(
        executable,
        arguments,
        runInShell: true,
      );

      if (result.exitCode != ExitCode.success.code) {
        throw ArtifactBuildException(
          'Failed to build: ${result.stderr}',
        );
      }
    });

    final projectRoot = shorebirdEnv.getShorebirdProjectRoot()!;
    try {
      return shorebirdAndroidArtifacts.findAab(
        project: projectRoot,
        flavor: flavor,
      );
    } on MultipleArtifactsFoundException catch (error) {
      throw ArtifactBuildException(
        'Build succeeded, but it generated multiple AABs in the '
        'build directory. ${error.foundArtifacts.map((e) => e.path)}',
      );
    } on ArtifactNotFoundException catch (error) {
      throw ArtifactBuildException(
        'Build succeeded, but could not find the AAB in the build directory. '
        'Expected to find ${error.artifactName}',
      );
    }
  }

  Future<File> buildApk({
    String? flavor,
    String? target,
    Iterable<Arch>? targetPlatforms,
    bool splitPerAbi = false,
    List<String> argResultsRest = const [],
  }) async {
    await _runShorebirdBuildCommand(() async {
      const executable = 'flutter';
      final targetPlatformArgs = targetPlatforms?.targetPlatformArg;
      final arguments = [
        'build',
        'apk',
        '--release',
        if (flavor != null) '--flavor=$flavor',
        if (target != null) '--target=$target',
        if (targetPlatformArgs != null) '--target-platform=$targetPlatformArgs',
        // TODO(bryanoltman): reintroduce coverage when we can support this.
        // See https://github.com/shorebirdtech/shorebird/issues/1141.
        // coverage:ignore-start
        if (splitPerAbi) '--split-per-abi',
        // coverage:ignore-end
        ...argResultsRest,
      ];

      final result = await process.run(
        executable,
        arguments,
        runInShell: true,
      );

      if (result.exitCode != ExitCode.success.code) {
        throw ArtifactBuildException(
          'Failed to build: ${result.stderr}',
        );
      }
    });
    final projectRoot = shorebirdEnv.getShorebirdProjectRoot()!;
    try {
      return shorebirdAndroidArtifacts.findApk(
        project: projectRoot,
        flavor: flavor,
      );
    } on MultipleArtifactsFoundException catch (error) {
      throw ArtifactBuildException(
        'Build succeeded, but it generated multiple APKs in the '
        'build directory. ${error.foundArtifacts.map((e) => e.path)}',
      );
    } on ArtifactNotFoundException catch (error) {
      throw ArtifactBuildException(
        'Build succeeded, but could not find the APK in the build directory. '
        'Expected to find ${error.artifactName}',
      );
    }
  }

  Future<void> buildAar({
    required String buildNumber,
    Iterable<Arch>? targetPlatforms,
    List<String> argResultsRest = const [],
  }) async {
    return _runShorebirdBuildCommand(() async {
      const executable = 'flutter';
      final targetPlatformArgs = targetPlatforms?.targetPlatformArg;
      final arguments = [
        'build',
        'aar',
        '--no-debug',
        '--no-profile',
        '--build-number=$buildNumber',
        if (targetPlatformArgs != null) '--target-platform=$targetPlatformArgs',
        ...argResultsRest,
      ];

      final result = await process.run(
        executable,
        arguments,
        runInShell: true,
      );

      if (result.exitCode != ExitCode.success.code) {
        throw ArtifactBuildException('Failed to build: ${result.stderr}');
      }
    });
  }

  /// Calls `flutter build ipa`. If [codesign] is false, this will only build
  /// an .xcarchive and _not_ an .ipa.
  Future<void> buildIpa({
    bool codesign = true,
    File? exportOptionsPlist,
    String? flavor,
    String? target,
    List<String> argResultsRest = const [],
  }) async {
    return _runShorebirdBuildCommand(() async {
      const executable = 'flutter';
      final exportOptionsPlistPath =
          (exportOptionsPlist ?? ios.createExportOptionsPlist()).path;
      final arguments = [
        'build',
        'ipa',
        '--release',
        if (flavor != null) '--flavor=$flavor',
        if (target != null) '--target=$target',
        if (!codesign) '--no-codesign',
        if (codesign) '''--export-options-plist=$exportOptionsPlistPath''',
        ...argResultsRest,
      ];

      final result = await process.run(
        executable,
        arguments,
        runInShell: true,
      );

      if (result.exitCode != ExitCode.success.code) {
        throw ArtifactBuildException('Failed to build: ${result.stderr}');
      }

      if (result.stderr
          .toString()
          .contains('Encountered error while creating the IPA')) {
        final errorMessage = _failedToCreateIpaErrorMessage(
          stderr: result.stderr.toString(),
        );

        throw ArtifactBuildException('''
Failed to build:
$errorMessage''');
      }
    });
  }

  /// Builds a release iOS framework (.xcframework) for the current project.
  Future<void> buildIosFramework({
    List<String> argResultsRest = const [],
<<<<<<< HEAD
  }) async {
=======
  }) {
>>>>>>> e3195927
    return _runShorebirdBuildCommand(() async {
      const executable = 'flutter';
      final arguments = [
        'build',
        'ios-framework',
        '--no-debug',
        '--no-profile',
        ...argResultsRest,
      ];

      final result = await process.run(
        executable,
        arguments,
        runInShell: true,
      );

      if (result.exitCode != ExitCode.success.code) {
        throw ArtifactBuildException('Failed to build: ${result.stderr}');
      }
    });
  }

  String _failedToCreateIpaErrorMessage({required String stderr}) {
    // The full error text consists of many repeated lines of the format:
    // (newlines added for line length)
    //
    // [   +1 ms] Encountered error while creating the IPA:
    // [        ] error: exportArchive: Team "Team" does not have permission to
    //      create "iOS In House" provisioning profiles.
    //    error: exportArchive: No profiles for 'com.example.dev' were found
    //    error: exportArchive: No signing certificate "iOS Distribution" found
    //    error: exportArchive: Communication with Apple failed
    //    error: exportArchive: No signing certificate "iOS Distribution" found
    //    error: exportArchive: Team "My Team" does not have permission to
    //      create "iOS App Store" provisioning profiles.
    //    error: exportArchive: No profiles for 'com.example.demo' were found
    //    error: exportArchive: Communication with Apple failed
    //    error: exportArchive: No signing certificate "iOS Distribution" found
    //    error: exportArchive: Communication with Apple failed
    final exportArchiveRegex = RegExp(r'error: exportArchive: (.+)$');

    return stderr
        .split('\n')
        .map((l) => l.trim())
        .toSet()
        .map(exportArchiveRegex.firstMatch)
        .whereType<Match>()
        .map((m) => '    ${m.group(1)!}')
        .join('\n');
  }

  /// A wrapper around [command] (which runs a `flutter build` command with
  /// Shorebird's fork of Flutter) with a try/finally that runs
  /// `flutter pub get` with the system installation of Flutter to reset
  /// `.dart_tool/package_config.json` to the system Flutter.
  Future<void> _runShorebirdBuildCommand(ShorebirdBuildCommand command) async {
    try {
      await command();
    } finally {
      await _systemFlutterPubGet();
    }
  }

  /// This is a hack to reset `.dart_tool/package_config.json` to point to the
  /// Flutter SDK on the user's PATH. This is necessary because Flutter commands
  /// run by shorebird update the package_config.json file to point to
  /// shorebird's version of Flutter, which confuses VS Code. See
  /// https://github.com/shorebirdtech/shorebird/issues/1101 for more info.
  Future<void> _systemFlutterPubGet() async {
    const executable = 'flutter';
    if (osInterface.which(executable) == null) {
      // If the user doesn't have Flutter on their PATH, then we can't run
      // `flutter pub get` with the system Flutter.
      return;
    }

    final arguments = ['--no-version-check', 'pub', 'get', '--offline'];

    final result = await process.run(
      executable,
      arguments,
      runInShell: true,
      useVendedFlutter: false,
    );

    if (result.exitCode != ExitCode.success.code) {
      logger.warn(
        '''
Build was successful, but `flutter pub get` failed to run after the build completed. You may see unexpected behavior in VS Code.

Either run `flutter pub get` manually, or follow the steps in ${link(uri: Uri.parse('https://docs.shorebird.dev/troubleshooting#i-installed-shorebird-and-now-i-cant-run-my-app-in-vs-code'))}.
''',
      );
    }
  }
}<|MERGE_RESOLUTION|>--- conflicted
+++ resolved
@@ -225,11 +225,7 @@
   /// Builds a release iOS framework (.xcframework) for the current project.
   Future<void> buildIosFramework({
     List<String> argResultsRest = const [],
-<<<<<<< HEAD
-  }) async {
-=======
   }) {
->>>>>>> e3195927
     return _runShorebirdBuildCommand(() async {
       const executable = 'flutter';
       final arguments = [
