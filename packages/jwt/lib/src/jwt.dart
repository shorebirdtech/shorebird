import 'dart:convert';
import 'dart:io';
import 'dart:typed_data';

import 'package:clock/clock.dart';
import 'package:http/http.dart' as http;
import 'package:jwt/jwt.dart';
import 'package:jwt/src/encoding.dart';
import 'package:jwt/src/models/public_key_store/public_key_store.dart';
import 'package:meta/meta.dart';
import 'package:pointycastle/pointycastle.dart';
import 'package:rsa_pkcs/rsa_pkcs.dart' as rsa;
import 'package:ttl_cache/ttl_cache.dart';

final _publicKeyStores = TtlCache<String, PublicKeyStore>();

Future<PublicKeyStore?> _getPublicKeys(String url) async {
  final store = _publicKeyStores.get(url);
  if (store != null) {
    return store;
  }

  final get = getOverride ?? http.get;
  final response = await get(Uri.parse(url));

  if (response.statusCode != HttpStatus.ok) {
    throw const JwtVerificationFailure('Could not fetch public keys.');
  }
  final maxAgeRegExp = RegExp(r'max-age=(\d+)');
  final match = maxAgeRegExp.firstMatch(response.headers['cache-control']!);
  final maxAge = int.parse(match!.group(1)!);

  final publicKeyStore = PublicKeyStore.tryDeserialize(
    json.decode(response.body) as Map<String, dynamic>,
  );

  if (publicKeyStore == null) {
    return null;
  }

  _publicKeyStores.set(
    url,
    publicKeyStore,
    ttl: Duration(seconds: maxAge),
  );

  return publicKeyStore;
}

/// Typedef for a function that returns the public keys asynchronously.
typedef GetPublicKeys = Future<Map<String, String>> Function();

/// {@template jwt_verification_failure}
/// An exception thrown during JWT verification.
/// {@endtemplate}
class JwtVerificationFailure implements Exception {
  /// {@macro jwt_verification_failure}
  const JwtVerificationFailure(this.reason);

  /// The reason for the verification failure.
  final String reason;

  @override
  String toString() => 'JwtVerificationFailure: $reason';
}

/// Verify the encoded [encodedJwt].
Future<Jwt> verify(
  String encodedJwt, {
  required String issuer,
  required Set<String> audience,
  required String publicKeysUrl,
}) async {
<<<<<<< HEAD
  final Jwt unverified;
  try {
    unverified = Jwt.unverifiedFromString(jwt);
=======
  final Jwt jwt;
  try {
    jwt = Jwt.parse(encodedJwt);
>>>>>>> 5451a930
  } on FormatException catch (e) {
    throw JwtVerificationFailure(e.message);
  }

  final publicKeys = await _getPublicKeys(publicKeysUrl);
<<<<<<< HEAD
  if (publicKeys == null) {
    throw const JwtVerificationFailure('Invalid public keys.');
  }

  await _verifyHeader(unverified.header, publicKeys.keyIds);
  _verifyPayload(unverified.payload, issuer, audience);

  final publicKey = publicKeys.getPublicKey(unverified.header.kid);
  if (publicKey == null) {
    throw JwtVerificationFailure(
      'No public key found for key id ${unverified.header.kid}',
    );
  }

  final isValid = _verifySignature(jwt, publicKey);
=======

  await _verifyHeader(jwt.header, publicKeys);
  _verifyPayload(jwt.payload, issuer, audience);

  final isValid = _verifySignature(encodedJwt, publicKeys[jwt.header.kid]!);
>>>>>>> 5451a930
  if (!isValid) {
    throw const JwtVerificationFailure('Invalid signature.');
  }

  // If we've made it this far, the JWT is now verified.
<<<<<<< HEAD
  return unverified;
=======
  return jwt;
>>>>>>> 5451a930
}

Future<void> _verifyHeader(
  JwtHeader header,
  Iterable<String> keyIds,
) async {
  if (header.typ != 'JWT') {
    throw const JwtVerificationFailure('Invalid token type.');
  }

  if (header.alg != 'RS256') {
    throw const JwtVerificationFailure('Invalid algorithm.');
  }

  if (!keyIds.contains(header.kid)) {
    throw const JwtVerificationFailure('Invalid key id.');
  }
}

void _verifyPayload(JwtPayload payload, String issuer, Set<String> audience) {
  final now = clock.now();

  final exp = DateTime.fromMillisecondsSinceEpoch(payload.exp * 1000);
  if (exp.isBefore(now)) {
    throw const JwtVerificationFailure('Token has expired.');
  }

  final iat = DateTime.fromMillisecondsSinceEpoch(payload.iat * 1000);
  if (iat.isAfter(now)) {
    throw const JwtVerificationFailure('Token issued at a future time.');
  }

  if (payload.authTime != null) {
    final authTime = DateTime.fromMillisecondsSinceEpoch(
      payload.authTime! * 1000,
    );
    if (authTime.isAfter(now)) {
      throw const JwtVerificationFailure('Authenticated at a future time.');
    }
  }

  if (!audience.contains(payload.aud)) {
    throw const JwtVerificationFailure('Invalid audience.');
  }

  if (payload.iss != issuer) {
    throw const JwtVerificationFailure('Invalid issuer.');
  }

  if (payload.sub.isEmpty) {
    throw const JwtVerificationFailure('Invalid subject.');
  }
}

bool _verifySignature(String jwt, String publicKey) {
  final parts = jwt.split('.');
  final encodedHeader = parts[0];
  final encodedPayload = parts[1];
  final signature = parts[2];
  final body = utf8.encode('$encodedHeader.$encodedPayload');
  final sign = base64Url.decode(base64Padded(signature));

  final parser = rsa.RSAPKCSParser();
  final pair = parser.parsePEM(publicKey);
  if (pair.public is! rsa.RSAPublicKey) return false;
  final public = pair.public;

  try {
    final signer = Signer('SHA-256/RSA');
    final key = RSAPublicKey(
      public!.modulus,
      BigInt.from(public.publicExponent),
    );
    final param = ParametersWithRandom(
      PublicKeyParameter<RSAPublicKey>(key),
      SecureRandom('AES/CTR/PRNG'),
    );
    signer.init(false, param);
    final rsaSignature = RSASignature(Uint8List.fromList(sign));
    return signer.verifySignature(Uint8List.fromList(body), rsaSignature);
  } catch (_) {
    return false;
  }
}

/// Override for http.get.
/// Used for testing purposes only.
@visibleForTesting
Future<http.Response> Function(Uri uri)? getOverride;<|MERGE_RESOLUTION|>--- conflicted
+++ resolved
@@ -71,53 +71,35 @@
   required Set<String> audience,
   required String publicKeysUrl,
 }) async {
-<<<<<<< HEAD
-  final Jwt unverified;
-  try {
-    unverified = Jwt.unverifiedFromString(jwt);
-=======
   final Jwt jwt;
   try {
-    jwt = Jwt.parse(encodedJwt);
->>>>>>> 5451a930
+    jwt = Jwt.parse(jwt);
   } on FormatException catch (e) {
     throw JwtVerificationFailure(e.message);
   }
 
   final publicKeys = await _getPublicKeys(publicKeysUrl);
-<<<<<<< HEAD
   if (publicKeys == null) {
     throw const JwtVerificationFailure('Invalid public keys.');
   }
 
-  await _verifyHeader(unverified.header, publicKeys.keyIds);
-  _verifyPayload(unverified.payload, issuer, audience);
+  await _verifyHeader(jwt.header, publicKeys.keyIds);
+  _verifyPayload(jwt.payload, issuer, audience);
 
-  final publicKey = publicKeys.getPublicKey(unverified.header.kid);
+  final publicKey = publicKeys.getPublicKey(jwt.header.kid);
   if (publicKey == null) {
     throw JwtVerificationFailure(
-      'No public key found for key id ${unverified.header.kid}',
+      'No public key found for key id ${jwt.header.kid}',
     );
   }
 
   final isValid = _verifySignature(jwt, publicKey);
-=======
-
-  await _verifyHeader(jwt.header, publicKeys);
-  _verifyPayload(jwt.payload, issuer, audience);
-
-  final isValid = _verifySignature(encodedJwt, publicKeys[jwt.header.kid]!);
->>>>>>> 5451a930
   if (!isValid) {
     throw const JwtVerificationFailure('Invalid signature.');
   }
 
   // If we've made it this far, the JWT is now verified.
-<<<<<<< HEAD
-  return unverified;
-=======
   return jwt;
->>>>>>> 5451a930
 }
 
 Future<void> _verifyHeader(
